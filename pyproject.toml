--- conflicted
+++ resolved
@@ -40,16 +40,11 @@
 profile = "black"
 
 [tool.mypy]
-<<<<<<< HEAD
-python_version = "3.11"
+python_version = 3.8
 warn_unused_configs = true
 exclude = [
     "owlbot.py"
 ]
 
 [tool.pytest.ini_options]
-asyncio_mode = "auto"
-=======
-python_version = 3.8
-warn_unused_configs = true
->>>>>>> 8eae4406
+asyncio_mode = "auto"