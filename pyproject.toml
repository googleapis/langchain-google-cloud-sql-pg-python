--- conflicted
+++ resolved
@@ -47,11 +47,7 @@
     "pytest-asyncio==0.26.0",
     "pytest==8.4.2",
     "pytest-cov==7.0.0",
-<<<<<<< HEAD
-    "langchain-tests==0.3.22",
-=======
     "langchain-tests==1.1.0",
->>>>>>> 7a841b35
     "langgraph==1.0.4"
 ]
 
