--- conflicted
+++ resolved
@@ -47,13 +47,8 @@
     "pytest-asyncio==0.26.0",
     "pytest==8.4.2",
     "pytest-cov==7.0.0",
-<<<<<<< HEAD
-    "langchain-tests==0.3.22",
+    "langchain-tests==1.1.0",
     "langgraph==1.0.4"
-=======
-    "langchain-tests==1.1.0",
-    "langgraph==0.6.10"
->>>>>>> bf1b1197
 ]
 
 [build-system]
