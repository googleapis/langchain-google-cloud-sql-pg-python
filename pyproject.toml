[project]
name = "langchain-google-cloud-sql-pg"
dynamic = ["version"]
description = "LangChain integrations for Google Cloud SQL for PostgreSQL"
readme = "README.rst"
license = {file = "LICENSE"}
requires-python = ">=3.9"
authors = [
    {name = "Google LLC", email = "googleapis-packages@google.com"}
]

dependencies = [
    "cloud-sql-python-connector[asyncpg] >= 1.10.0, <2.0.0",
    "numpy>=1.24.4, <3.0.0; python_version >= '3.11'",
    "numpy>=1.24.4, <=2.2.6; python_version == '3.10'",
    "numpy>=1.24.4, <=2.0.2; python_version <= '3.9'",
    "langchain-postgres>=0.0.15",
]

classifiers = [
    "Intended Audience :: Developers",
    "License :: OSI Approved :: Apache Software License",
    "Programming Language :: Python",
    "Programming Language :: Python :: 3",
    "Programming Language :: Python :: 3.9",
    "Programming Language :: Python :: 3.10",
    "Programming Language :: Python :: 3.11",
    "Programming Language :: Python :: 3.12",
]

[tool.setuptools.dynamic]
version = {attr = "langchain_google_cloud_sql_pg.version.__version__"}

[project.urls]
Homepage = "https://github.com/googleapis/langchain-google-cloud-sql-pg-python"
Repository = "https://github.com/googleapis/langchain-google-cloud-sql-pg-python.git"
"Bug Tracker" = "https://github.com/googleapis/langchain-google-cloud-sql-pg-python/issues"
Changelog = "https://github.com/googleapis/langchain-google-cloud-sql-pg-python/blob/main/CHANGELOG.md"

[project.optional-dependencies]
langgraph = [
    "langgraph-checkpoint>=2.0.9, <3.0.0"
]
test = [
    "black[jupyter]==25.1.0",
    "isort==6.0.1",
    "mypy==1.17.1",
    "pytest-asyncio==0.26.0",
<<<<<<< HEAD
    "pytest==8.4.2",
    "pytest-cov==6.2.1",
    "langchain-tests==0.3.21",
    "langgraph==0.6.6"
=======
    "pytest==8.4.1",
    "pytest-cov==7.0.0",
    "langchain-tests==0.3.20",
    "langgraph==0.6.5"
>>>>>>> 200e0385
]

[build-system]
requires = ["setuptools"]
build-backend = "setuptools.build_meta"

[tool.black]
target-version = ['py39']

[tool.isort]
profile = "black"

[tool.mypy]
python_version = 3.9
warn_unused_configs = true
disallow_incomplete_defs = true

exclude = [
    'docs/*',
    'noxfile.py'
]<|MERGE_RESOLUTION|>--- conflicted
+++ resolved
@@ -46,17 +46,10 @@
     "isort==6.0.1",
     "mypy==1.17.1",
     "pytest-asyncio==0.26.0",
-<<<<<<< HEAD
     "pytest==8.4.2",
-    "pytest-cov==6.2.1",
+    "pytest-cov==7.0.0",
     "langchain-tests==0.3.21",
     "langgraph==0.6.6"
-=======
-    "pytest==8.4.1",
-    "pytest-cov==7.0.0",
-    "langchain-tests==0.3.20",
-    "langgraph==0.6.5"
->>>>>>> 200e0385
 ]
 
 [build-system]
