--- conflicted
+++ resolved
@@ -466,9 +466,6 @@
             await self.engine._aexecute(stmt, values)
 
     def delete(self, docs: List[Document]) -> None:
-<<<<<<< HEAD
-        self.engine.run_as_sync(self.adelete(docs))
-=======
         self.engine._run_as_sync(self.adelete(docs))
 
     async def _aload_document_table(self) -> sqlalchemy.Table:
@@ -495,5 +492,4 @@
                 }
             )
 
-        return metadata.tables[self.table_name]
->>>>>>> faf7897f
+        return metadata.tables[self.table_name]