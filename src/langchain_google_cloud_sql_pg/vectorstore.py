# Copyright 2024 Google LLC
#
# Licensed under the Apache License, Version 2.0 (the "License");
# you may not use this file except in compliance with the License.
# You may obtain a copy of the License at
#
#     http://www.apache.org/licenses/LICENSE-2.0
#
# Unless required by applicable law or agreed to in writing, software
# distributed under the License is distributed on an "AS IS" BASIS,
# WITHOUT WARRANTIES OR CONDITIONS OF ANY KIND, either express or implied.
# See the License for the specific language governing permissions and
# limitations under the License.

# TODO: Remove below import when minimum supported Python version is 3.10
from __future__ import annotations

import json
<<<<<<< HEAD
=======
import uuid
>>>>>>> a3645147
from typing import Any, Callable, Iterable, List, Optional, Tuple, Type, Union

import numpy as np
from langchain_core.documents import Document
from langchain_core.embeddings import Embeddings
from langchain_core.vectorstores import VectorStore

from .engine import PostgresEngine
from .indexes import (
    DEFAULT_DISTANCE_STRATEGY,
    DEFAULT_INDEX_NAME,
    BaseIndex,
    DistanceStrategy,
    ExactNearestNeighbor,
    QueryOptions,
)


class PostgresVectorStore(VectorStore):
    """Google Cloud SQL for PostgreSQL Vector Store class"""

    __create_key = object()

    def __init__(
        self,
        key,
        engine: PostgresEngine,
        embedding_service: Embeddings,
        table_name: str,
        content_column: str = "content",
        embedding_column: str = "embedding",
        metadata_columns: List[str] = [],
        id_column: str = "langchain_id",
        metadata_json_column: Optional[str] = "langchain_metadata",
        distance_strategy: DistanceStrategy = DEFAULT_DISTANCE_STRATEGY,
        k: int = 4,
        fetch_k: int = 20,
        lambda_mult: float = 0.5,
        index_query_options: Optional[QueryOptions] = None,
    ):
        if key != PostgresVectorStore.__create_key:
            raise Exception(
                "Only create class through 'create' or 'create_sync' methods!"
            )

        self.engine = engine
        self.embedding_service = embedding_service
        self.table_name = table_name
        self.content_column = content_column
        self.embedding_column = embedding_column
        self.metadata_columns = metadata_columns
        self.id_column = id_column
        self.metadata_json_column = metadata_json_column
        self.distance_strategy = distance_strategy
        self.k = k
        self.fetch_k = fetch_k
        self.lambda_mult = lambda_mult
        self.index_query_options = index_query_options

    @classmethod
    async def create(
        cls,
        engine: PostgresEngine,
        embedding_service: Embeddings,
        table_name: str,
        content_column: str = "content",
        embedding_column: str = "embedding",
        metadata_columns: List[str] = [],
        ignore_metadata_columns: Optional[List[str]] = None,
        id_column: str = "langchain_id",
        metadata_json_column: Optional[str] = "langchain_metadata",
        distance_strategy: DistanceStrategy = DEFAULT_DISTANCE_STRATEGY,
        k: int = 4,
        fetch_k: int = 20,
        lambda_mult: float = 0.5,
        index_query_options: Optional[QueryOptions] = None,
    ):
        """Constructor for PostgresVectorStore.
        Args:
            engine (PostgresEngine): Connection pool engine for managing connections to Cloud SQL for PostgreSQL database.
            embedding_service (Embeddings): Text embedding model to use.
            table_name (str): Name of an existing table or table to be created.
            content_column (str): Column that represent a Document's page_content. Defaults to "content".
            embedding_column (str): Column for embedding vectors. The embedding is generated from the document value. Defaults to "embedding".
            metadata_columns (List[str]): Column(s) that represent a document's metadata.
            ignore_metadata_columns (List[str]): Column(s) to ignore in pre-existing tables for a document's metadata. Can not be used with metadata_columns. Defaults to None.
            id_column (str): Column that represents the Document's id. Defaults to "langchain_id".
            metadata_json_column (str): Column to store metadata as JSON. Defaults to "langchain_metadata".
        """
        if metadata_columns and ignore_metadata_columns:
            raise ValueError(
                "Can not use both metadata_columns and ignore_metadata_columns."
            )
        # Get field type information
        stmt = f"SELECT column_name, data_type FROM information_schema.columns WHERE table_name = '{table_name}'"
        results = await engine._afetch(stmt)
        columns = {}
        for field in results:
            columns[field["column_name"]] = field["data_type"]

        # Check columns
        if id_column not in columns:
            raise ValueError(f"Id column, {id_column}, does not exist.")
        if content_column not in columns:
            raise ValueError(f"Content column, {content_column}, does not exist.")
        content_type = columns[content_column]
        if content_type != "text" and "char" not in content_type:
            raise ValueError(
                f"Content column, {content_column}, is type, {content_type}. It must be a type of character string."
            )
        if embedding_column not in columns:
            raise ValueError(f"Embedding column, {embedding_column}, does not exist.")
        if columns[embedding_column] != "USER-DEFINED":
            raise ValueError(
                f"Embedding column, {embedding_column}, is not type Vector."
            )

        metadata_json_column = (
            None if metadata_json_column not in columns else metadata_json_column
        )

        # If using metadata_columns check to make sure column exists
        for column in metadata_columns:
            if column not in columns:
                raise ValueError(f"Metadata column, {column}, does not exist.")

        # If using ignore_metadata_columns, filter out known columns and set known metadata columns
        all_columns = columns
        if ignore_metadata_columns:
            for column in ignore_metadata_columns:
                del all_columns[column]

            del all_columns[id_column]
            del all_columns[content_column]
            del all_columns[embedding_column]
            metadata_columns = [k for k, _ in all_columns.keys()]

        return cls(
            cls.__create_key,
            engine,
            embedding_service,
            table_name,
            content_column,
            embedding_column,
            metadata_columns,
            id_column,
            metadata_json_column,
            distance_strategy,
            k,
            fetch_k,
            lambda_mult,
            index_query_options,
        )

    @classmethod
    def create_sync(
        cls,
        engine: PostgresEngine,
        embedding_service: Embeddings,
        table_name: str,
        content_column: str = "content",
        embedding_column: str = "embedding",
        metadata_columns: List[str] = [],
        ignore_metadata_columns: Optional[List[str]] = None,
        id_column: str = "langchain_id",
        metadata_json_column: str = "langchain_metadata",
        distance_strategy: DistanceStrategy = DEFAULT_DISTANCE_STRATEGY,
        k: int = 4,
        fetch_k: int = 20,
        lambda_mult: float = 0.5,
        index_query_options: Optional[QueryOptions] = None,
    ):
        coro = cls.create(
            engine,
            embedding_service,
            table_name,
            content_column,
            embedding_column,
            metadata_columns,
            ignore_metadata_columns,
            id_column,
            metadata_json_column,
            distance_strategy,
            k,
            fetch_k,
            lambda_mult,
            index_query_options,
        )
        return engine._run_as_sync(coro)

    @property
    def embeddings(self) -> Embeddings:
        return self.embedding_service

    async def _aadd_embeddings(
        self,
        texts: Iterable[str],
        embeddings: List[List[float]],
        metadatas: Optional[List[dict]] = None,
        ids: Optional[List[str]] = None,
        **kwargs: Any,
    ) -> List[str]:
        if not ids:
            ids = [str(uuid.uuid4()) for _ in texts]
        if not metadatas:
            metadatas = [{} for _ in texts]
        # Insert embeddings
        for id, content, embedding, metadata in zip(ids, texts, embeddings, metadatas):
            metadata_col_names = (
                ", " + ", ".join(self.metadata_columns)
                if len(self.metadata_columns) > 0
                else ""
            )
            insert_stmt = f'INSERT INTO "{self.table_name}"({self.id_column}, {self.content_column}, {self.embedding_column}{metadata_col_names}'
            values = {"id": id, "content": content, "embedding": str(embedding)}
            values_stmt = "VALUES (:id, :content, :embedding"

            # Add metadata
            extra = metadata
            for metadata_column in self.metadata_columns:
                if metadata_column in metadata:
                    values_stmt += f", :{metadata_column}"
                    values[metadata_column] = metadata[metadata_column]
                    del extra[metadata_column]
                else:
                    values_stmt += ",null"

            # Add JSON column and/or close statement
            insert_stmt += (
                f", {self.metadata_json_column})" if self.metadata_json_column else ")"
            )
            if self.metadata_json_column:
                values_stmt += ", :extra)"
                values["extra"] = json.dumps(extra)
            else:
                values_stmt += ")"

            query = insert_stmt + values_stmt
            await self.engine._aexecute(query, values)

        return ids

    async def aadd_texts(
        self,
        texts: Iterable[str],
        metadatas: Optional[List[dict]] = None,
        ids: Optional[List[str]] = None,
        **kwargs: Any,
    ) -> List[str]:
        embeddings = self.embedding_service.embed_documents(list(texts))
        ids = await self._aadd_embeddings(
            texts, embeddings, metadatas=metadatas, ids=ids, **kwargs
        )
        return ids

    async def aadd_documents(
        self,
        documents: List[Document],
        ids: Optional[List[str]] = None,
        **kwargs: Any,
    ) -> List[str]:
        texts = [doc.page_content for doc in documents]
        metadatas = [doc.metadata for doc in documents]
        ids = await self.aadd_texts(texts, metadatas=metadatas, ids=ids, **kwargs)
        return ids

    def add_texts(
        self,
        texts: Iterable[str],
        metadatas: Optional[List[dict]] = None,
        ids: Optional[List[str]] = None,
        **kwargs: Any,
    ) -> List[str]:
        return self.engine._run_as_sync(
            self.aadd_texts(texts, metadatas, ids, **kwargs)
        )

    def add_documents(
        self,
        documents: List[Document],
        ids: Optional[List[str]] = None,
        **kwargs: Any,
    ) -> List[str]:
        return self.engine._run_as_sync(self.aadd_documents(documents, ids, **kwargs))

    async def adelete(
        self,
        ids: Optional[List[str]] = None,
        **kwargs: Any,
    ) -> Optional[bool]:
        if not ids:
            return False

        id_list = ", ".join([f"'{id}'" for id in ids])
        query = f'DELETE FROM "{self.table_name}" WHERE {self.id_column} in ({id_list})'
        await self.engine._aexecute(query)
        return True

    def delete(
        self,
        ids: Optional[List[str]] = None,
        **kwargs: Any,
    ) -> Optional[bool]:
        return self.engine._run_as_sync(self.adelete(ids, **kwargs))

    @classmethod
    async def afrom_texts(  # type: ignore[override]
        cls: Type[PostgresVectorStore],
        texts: List[str],
        embedding: Embeddings,
        engine: PostgresEngine,
        table_name: str,
        metadatas: Optional[List[dict]] = None,
        ids: Optional[List[str]] = None,
        content_column: str = "content",
        embedding_column: str = "embedding",
        metadata_columns: List[str] = [],
        ignore_metadata_columns: Optional[List[str]] = None,
        id_column: str = "langchain_id",
        metadata_json_column: str = "langchain_metadata",
        **kwargs: Any,
    ) -> PostgresVectorStore:
        vs = await cls.create(
            engine,
            embedding,
            table_name,
            content_column,
            embedding_column,
            metadata_columns,
            ignore_metadata_columns,
            id_column,
            metadata_json_column,
        )
        await vs.aadd_texts(texts, metadatas=metadatas, ids=ids, **kwargs)
        return vs

    @classmethod
    async def afrom_documents(  # type: ignore[override]
        cls: Type[PostgresVectorStore],
        documents: List[Document],
        embedding: Embeddings,
        engine: PostgresEngine,
        table_name: str,
        ids: Optional[List[str]] = None,
        content_column: str = "content",
        embedding_column: str = "embedding",
        metadata_columns: List[str] = [],
        ignore_metadata_columns: Optional[List[str]] = None,
        id_column: str = "langchain_id",
        metadata_json_column: str = "langchain_metadata",
        **kwargs: Any,
    ) -> PostgresVectorStore:
        vs = await cls.create(
            engine,
            embedding,
            table_name,
            content_column,
            embedding_column,
            metadata_columns,
            ignore_metadata_columns,
            id_column,
            metadata_json_column,
        )
        texts = [doc.page_content for doc in documents]
        metadatas = [doc.metadata for doc in documents]
        await vs.aadd_texts(texts, metadatas=metadatas, ids=ids, **kwargs)
        return vs

    @classmethod
    def from_texts(  # type: ignore[override]
        cls: Type[PostgresVectorStore],
        texts: List[str],
        embedding: Embeddings,
        engine: PostgresEngine,
        table_name: str,
        metadatas: Optional[List[dict]] = None,
        ids: Optional[List[str]] = None,
        content_column: str = "content",
        embedding_column: str = "embedding",
        metadata_columns: List[str] = [],
        ignore_metadata_columns: Optional[List[str]] = None,
        id_column: str = "langchain_id",
        metadata_json_column: str = "langchain_metadata",
        **kwargs: Any,
    ):
        coro = cls.afrom_texts(
            texts,
            embedding,
            engine,
            table_name,
            metadatas=metadatas,
            content_column=content_column,
            embedding_column=embedding_column,
            metadata_columns=metadata_columns,
            ignore_metadata_columns=ignore_metadata_columns,
            metadata_json_column=metadata_json_column,
            id_column=id_column,
            ids=ids,
            **kwargs,
        )
        return engine._run_as_sync(coro)

    @classmethod
    def from_documents(  # type: ignore[override]
        cls: Type[PostgresVectorStore],
        documents: List[Document],
        embedding: Embeddings,
        engine: PostgresEngine,
        table_name: str,
        ids: Optional[List[str]] = None,
        content_column: str = "content",
        embedding_column: str = "embedding",
        metadata_columns: List[str] = [],
        ignore_metadata_columns: Optional[List[str]] = None,
        id_column: str = "langchain_id",
        metadata_json_column: str = "langchain_metadata",
        **kwargs: Any,
    ) -> PostgresVectorStore:
        coro = cls.afrom_documents(
            documents,
            embedding,
            engine,
            table_name,
            content_column=content_column,
            embedding_column=embedding_column,
            metadata_columns=metadata_columns,
            ignore_metadata_columns=ignore_metadata_columns,
            metadata_json_column=metadata_json_column,
            id_column=id_column,
            ids=ids,
            **kwargs,
        )
        return engine._run_as_sync(coro)

    async def __query_collection(
        self,
        embedding: List[float],
        k: Optional[int] = None,
        filter: Optional[str] = None,
        **kwargs: Any,
    ) -> List[Any]:
        k = k if k else self.k
        operator = self.distance_strategy.operator
        search_function = self.distance_strategy.search_function

        filter = f"WHERE {filter}" if filter else ""
        stmt = f"SELECT *, {search_function}({self.embedding_column}, '{embedding}') as distance FROM \"{self.table_name}\" {filter} ORDER BY {self.embedding_column} {operator} '{embedding}' LIMIT {k};"
        if self.index_query_options:
            await self.engine._aexecute(
                f"SET LOCAL {self.index_query_options.to_string()};"
            )
        results = await self.engine._afetch(stmt)
        return results

    def similarity_search(
        self,
        query: str,
        k: Optional[int] = None,
        filter: Optional[str] = None,
        **kwargs: Any,
    ) -> List[Document]:
        return self.engine._run_as_sync(
            self.asimilarity_search(query, k=k, filter=filter, **kwargs)
        )

    async def asimilarity_search(
        self,
        query: str,
        k: Optional[int] = None,
        filter: Optional[str] = None,
        **kwargs: Any,
    ) -> List[Document]:
        embedding = self.embedding_service.embed_query(text=query)

        return await self.asimilarity_search_by_vector(
            embedding=embedding, k=k, filter=filter, **kwargs
        )

    def _select_relevance_score_fn(self) -> Callable[[float], float]:
        """
        Select a relevance function based on distance strategy
        """
        # Calculate distance strategy provided in
        # vectorstore constructor
        if self.distance_strategy == DistanceStrategy.COSINE_DISTANCE:
            return self._cosine_relevance_score_fn
        if self.distance_strategy == DistanceStrategy.INNER_PRODUCT:
            return self._max_inner_product_relevance_score_fn
        elif self.distance_strategy == DistanceStrategy.EUCLIDEAN:
            return self._euclidean_relevance_score_fn

    async def asimilarity_search_with_score(
        self,
        query: str,
        k: Optional[int] = None,
        filter: Optional[str] = None,
        **kwargs: Any,
    ) -> List[Tuple[Document, float]]:
        embedding = self.embedding_service.embed_query(query)
        docs = await self.asimilarity_search_with_score_by_vector(
            embedding=embedding, k=k, filter=filter, **kwargs
        )
        return docs

    async def asimilarity_search_by_vector(
        self,
        embedding: List[float],
        k: Optional[int] = None,
        filter: Optional[str] = None,
        **kwargs: Any,
    ) -> List[Document]:
        docs_and_scores = await self.asimilarity_search_with_score_by_vector(
            embedding=embedding, k=k, filter=filter, **kwargs
        )

        return [doc for doc, _ in docs_and_scores]

    async def asimilarity_search_with_score_by_vector(
        self,
        embedding: List[float],
        k: Optional[int] = None,
        filter: Optional[str] = None,
        **kwargs: Any,
    ) -> List[Tuple[Document, float]]:
        results = await self.__query_collection(
            embedding=embedding, k=k, filter=filter, **kwargs
        )

        documents_with_scores = []
        for row in results:
            metadata = (
                row[self.metadata_json_column]
                if self.metadata_json_column and row[self.metadata_json_column]
                else {}
            )
            for col in self.metadata_columns:
                metadata[col] = row[col]
            documents_with_scores.append(
                (
                    Document(
                        page_content=row[self.content_column],
                        metadata=metadata,
                    ),
                    row["distance"],
                )
            )

        return documents_with_scores

    async def amax_marginal_relevance_search(
        self,
        query: str,
        k: Optional[int] = None,
        fetch_k: Optional[int] = None,
        lambda_mult: Optional[float] = None,
        filter: Optional[str] = None,
        **kwargs: Any,
    ) -> List[Document]:
        embedding = self.embedding_service.embed_query(text=query)

        return await self.amax_marginal_relevance_search_by_vector(
            embedding=embedding,
            k=k,
            fetch_k=fetch_k,
            lambda_mult=lambda_mult,
            filter=filter,
            **kwargs,
        )

    async def amax_marginal_relevance_search_by_vector(
        self,
        embedding: List[float],
        k: Optional[int] = None,
        fetch_k: Optional[int] = None,
        lambda_mult: Optional[float] = None,
        filter: Optional[str] = None,
        **kwargs: Any,
    ) -> List[Document]:
        """Return docs selected using the maximal marginal relevance."""
        docs_and_scores = (
            await self.amax_marginal_relevance_search_with_score_by_vector(
                embedding,
                k=k,
                fetch_k=fetch_k,
                lambda_mult=lambda_mult,
                filter=filter,
                **kwargs,
            )
        )

        return [result[0] for result in docs_and_scores]

    async def amax_marginal_relevance_search_with_score_by_vector(
        self,
        embedding: List[float],
        k: Optional[int] = None,
        fetch_k: Optional[int] = None,
        lambda_mult: Optional[float] = None,
        filter: Optional[str] = None,
        **kwargs: Any,
    ) -> List[Tuple[Document, float]]:
        results = await self.__query_collection(
            embedding=embedding, k=fetch_k, filter=filter, **kwargs
        )

        k = k if k else self.k
        fetch_k = fetch_k if fetch_k else self.fetch_k
        lambda_mult = lambda_mult if lambda_mult else self.lambda_mult
        embedding_list = [json.loads(row[self.embedding_column]) for row in results]
        mmr_selected = maximal_marginal_relevance(
            np.array(embedding, dtype=np.float32),
            embedding_list,
            k=k,
            lambda_mult=lambda_mult,
        )

        documents_with_scores = []
        for row in results:
            metadata = (
                row[self.metadata_json_column]
                if self.metadata_json_column and row[self.metadata_json_column]
                else {}
            )
            for col in self.metadata_columns:
                metadata[col] = row[col]
            documents_with_scores.append(
                (
                    Document(
                        page_content=row[self.content_column],
                        metadata=metadata,
                    ),
                    row["distance"],
                )
            )

        return [r for i, r in enumerate(documents_with_scores) if i in mmr_selected]

    def similarity_search_with_score(
        self,
        query: str,
        k: Optional[int] = None,
        filter: Optional[str] = None,
        **kwargs: Any,
    ) -> List[Tuple[Document, float]]:
        coro = self.asimilarity_search_with_score(query, k, filter=filter, **kwargs)
        return self.engine._run_as_sync(coro)

    def similarity_search_by_vector(
        self,
        embedding: List[float],
        k: Optional[int] = None,
        filter: Optional[str] = None,
        **kwargs: Any,
    ) -> List[Document]:
        coro = self.asimilarity_search_by_vector(embedding, k, filter=filter, **kwargs)
        return self.engine._run_as_sync(coro)

    def similarity_search_with_score_by_vector(
        self,
        embedding: List[float],
        k: Optional[int] = None,
        filter: Optional[str] = None,
        **kwargs: Any,
    ) -> List[Tuple[Document, float]]:
        coro = self.asimilarity_search_with_score_by_vector(
            embedding, k, filter=filter, **kwargs
        )
        return self.engine._run_as_sync(coro)

    def max_marginal_relevance_search(
        self,
        query: str,
        k: Optional[int] = None,
        fetch_k: Optional[int] = None,
        lambda_mult: Optional[float] = None,
        filter: Optional[str] = None,
        **kwargs: Any,
    ) -> List[Document]:
        coro = self.amax_marginal_relevance_search(
            query,
            k,
            filter=filter,
            fetch_k=fetch_k,
            lambda_mult=lambda_mult,
            **kwargs,
        )
        return self.engine._run_as_sync(coro)

    def max_marginal_relevance_search_by_vector(
        self,
        embedding: List[float],
        k: Optional[int] = None,
        fetch_k: Optional[int] = None,
        lambda_mult: Optional[float] = None,
        filter: Optional[str] = None,
        **kwargs: Any,
    ) -> List[Document]:
        coro = self.amax_marginal_relevance_search_by_vector(
            embedding,
            k,
            filter=filter,
            fetch_k=fetch_k,
            lambda_mult=lambda_mult,
            **kwargs,
        )
        return self.engine._run_as_sync(coro)

    def max_marginal_relevance_search_with_score_by_vector(
        self,
        embedding: List[float],
        k: Optional[int] = None,
        fetch_k: Optional[int] = None,
        lambda_mult: Optional[float] = None,
        filter: Optional[str] = None,
        **kwargs: Any,
    ) -> List[Tuple[Document, float]]:
        coro = self.amax_marginal_relevance_search_with_score_by_vector(
            embedding,
            k,
            filter=filter,
            fetch_k=fetch_k,
            lambda_mult=lambda_mult,
            **kwargs,
        )
        return self.engine._run_as_sync(coro)

    async def aapply_vector_index(
        self,
        index: BaseIndex,
        name: Optional[str] = None,
        concurrently: bool = False,
    ) -> None:
        if isinstance(index, ExactNearestNeighbor):
            await self.adrop_vector_index()
            return

        filter = f"WHERE ({index.partial_indexes})" if index.partial_indexes else ""
        params = "WITH " + index.index_options()
        function = index.distance_strategy.index_function
        name = name or index.name
        stmt = f'CREATE INDEX {"CONCURRENTLY" if concurrently else ""} {name} ON "{self.table_name}" USING {index.index_type} ({self.embedding_column} {function}) {params} {filter};'
        if concurrently:
            await self.engine._aexecute_outside_tx(stmt)
        else:
            await self.engine._aexecute(stmt)

    async def areindex(self, index_name: str = DEFAULT_INDEX_NAME) -> None:
        query = f"REINDEX INDEX {index_name};"
        await self.engine._aexecute(query)

    async def adrop_vector_index(
        self,
        index_name: str = DEFAULT_INDEX_NAME,
    ) -> None:
        query = f"DROP INDEX IF EXISTS {index_name};"
        await self.engine._aexecute(query)

    async def is_valid_index(
        self,
        index_name: str = DEFAULT_INDEX_NAME,
    ) -> bool:
        query = f"""
        SELECT tablename, indexname
        FROM pg_indexes
        WHERE tablename = '{self.table_name}' AND indexname = '{index_name}';
        """
        results = await self.engine._afetch(query)
        return bool(len(results) == 1)


### The following is copied from langchain-community until it's moved into core

Matrix = Union[List[List[float]], List[np.ndarray], np.ndarray]


def maximal_marginal_relevance(
    query_embedding: np.ndarray,
    embedding_list: list,
    lambda_mult: float = 0.5,
    k: int = 4,
) -> List[int]:
    """Calculate maximal marginal relevance."""
    if min(k, len(embedding_list)) <= 0:
        return []
    if query_embedding.ndim == 1:
        query_embedding = np.expand_dims(query_embedding, axis=0)
    similarity_to_query = cosine_similarity(query_embedding, embedding_list)[0]
    most_similar = int(np.argmax(similarity_to_query))
    idxs = [most_similar]
    selected = np.array([embedding_list[most_similar]])
    while len(idxs) < min(k, len(embedding_list)):
        best_score = -np.inf
        idx_to_add = -1
        similarity_to_selected = cosine_similarity(embedding_list, selected)
        for i, query_score in enumerate(similarity_to_query):
            if i in idxs:
                continue
            redundant_score = max(similarity_to_selected[i])
            equation_score = (
                lambda_mult * query_score - (1 - lambda_mult) * redundant_score
            )
            if equation_score > best_score:
                best_score = equation_score
                idx_to_add = i
        idxs.append(idx_to_add)
        selected = np.append(selected, [embedding_list[idx_to_add]], axis=0)
    return idxs


def cosine_similarity(X: Matrix, Y: Matrix) -> np.ndarray:
    """Row-wise cosine similarity between two equal-width matrices."""
    if len(X) == 0 or len(Y) == 0:
        return np.array([])

    X = np.array(X)
    Y = np.array(Y)
    if X.shape[1] != Y.shape[1]:
        raise ValueError(
            f"Number of columns in X and Y must be the same. X has shape {X.shape} "
            f"and Y has shape {Y.shape}."
        )
    try:
        import simsimd as simd  # type: ignore

        X = np.array(X, dtype=np.float32)
        Y = np.array(Y, dtype=np.float32)
        Z = 1 - simd.cdist(X, Y, metric="cosine")
        if isinstance(Z, float):
            return np.array([Z])
        return Z
    except ImportError:
        X_norm = np.linalg.norm(X, axis=1)
        Y_norm = np.linalg.norm(Y, axis=1)
        # Ignore divide by zero errors run time warnings as those are handled below.
        with np.errstate(divide="ignore", invalid="ignore"):
            similarity = np.dot(X, Y.T) / np.outer(X_norm, Y_norm)
        similarity[np.isnan(similarity) | np.isinf(similarity)] = 0.0
        return similarity


### End code from langchain-community<|MERGE_RESOLUTION|>--- conflicted
+++ resolved
@@ -16,10 +16,7 @@
 from __future__ import annotations
 
 import json
-<<<<<<< HEAD
-=======
 import uuid
->>>>>>> a3645147
 from typing import Any, Callable, Iterable, List, Optional, Tuple, Type, Union
 
 import numpy as np
