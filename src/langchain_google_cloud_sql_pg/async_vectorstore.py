# Copyright 2024 Google LLC
#
# Licensed under the Apache License, Version 2.0 (the "License");
# you may not use this file except in compliance with the License.
# You may obtain a copy of the License at
#
#     http://www.apache.org/licenses/LICENSE-2.0
#
# Unless required by applicable law or agreed to in writing, software
# distributed under the License is distributed on an "AS IS" BASIS,
# WITHOUT WARRANTIES OR CONDITIONS OF ANY KIND, either express or implied.
# See the License for the specific language governing permissions and
# limitations under the License.

# TODO: Remove below import when minimum supported Python version is 3.10
from __future__ import annotations

import copy
import json
import uuid
from typing import Any, Callable, Iterable, Optional, Sequence

import numpy as np
from langchain_core.documents import Document
from langchain_core.embeddings import Embeddings
from langchain_core.vectorstores import VectorStore, utils
from sqlalchemy import text
from sqlalchemy.engine.row import RowMapping
from sqlalchemy.ext.asyncio import AsyncEngine

from .engine import PostgresEngine
from .indexes import (
    DEFAULT_DISTANCE_STRATEGY,
    DEFAULT_INDEX_NAME_SUFFIX,
    BaseIndex,
    DistanceStrategy,
    ExactNearestNeighbor,
    QueryOptions,
)

COMPARISONS_TO_NATIVE = {
    "$eq": "=",
    "$ne": "!=",
    "$lt": "<",
    "$lte": "<=",
    "$gt": ">",
    "$gte": ">=",
}

SPECIAL_CASED_OPERATORS = {
    "$in",
    "$nin",
    "$between",
    "$exists",
}

TEXT_OPERATORS = {
    "$like",
    "$ilike",
}

LOGICAL_OPERATORS = {"$and", "$or", "$not"}

SUPPORTED_OPERATORS = (
    set(COMPARISONS_TO_NATIVE)
    .union(TEXT_OPERATORS)
    .union(LOGICAL_OPERATORS)
    .union(SPECIAL_CASED_OPERATORS)
)


class AsyncPostgresVectorStore(VectorStore):
    """Google Cloud SQL for PostgreSQL Vector Store class"""

    __create_key = object()

    def __init__(
        self,
        key: object,
        pool: AsyncEngine,
        embedding_service: Embeddings,
        table_name: str,
        schema_name: str = "public",
        content_column: str = "content",
        embedding_column: str = "embedding",
        metadata_columns: list[str] = [],
        id_column: str = "langchain_id",
        metadata_json_column: Optional[str] = "langchain_metadata",
        distance_strategy: DistanceStrategy = DEFAULT_DISTANCE_STRATEGY,
        k: int = 4,
        fetch_k: int = 20,
        lambda_mult: float = 0.5,
        index_query_options: Optional[QueryOptions] = None,
    ):
        """AsyncPostgresVectorStore constructor.
        Args:
            key (object): Prevent direct constructor usage.
            pool (PostgresEngine): Connection pool engine for managing connections to Postgres database.
            embedding_service (Embeddings): Text embedding model to use.
            table_name (str): Name of the existing table or the table to be created.
            schema_name (str, optional): Database schema name of the table. Defaults to "public".
            content_column (str): Column that represent a Document's page_content. Defaults to "content".
            embedding_column (str): Column for embedding vectors. The embedding is generated from the document value. Defaults to "embedding".
            metadata_columns (list[str]): Column(s) that represent a document's metadata.
            id_column (str): Column that represents the Document's id. Defaults to "langchain_id".
            metadata_json_column (str): Column to store metadata as JSON. Defaults to "langchain_metadata".
            distance_strategy (DistanceStrategy): Distance strategy to use for vector similarity search. Defaults to COSINE_DISTANCE.
            k (int): Number of Documents to return from search. Defaults to 4.
            fetch_k (int): Number of Documents to fetch to pass to MMR algorithm.
            lambda_mult (float): Number between 0 and 1 that determines the degree of diversity among the results with 0 corresponding to maximum diversity and 1 to minimum diversity. Defaults to 0.5.
            index_query_options (QueryOptions): Index query option.


        Raises:
            Exception: If called directly by user.
        """
        if key != AsyncPostgresVectorStore.__create_key:
            raise Exception(
                "Only create class through 'create' or 'create_sync' methods!"
            )

        self.pool = pool
        self.embedding_service = embedding_service
        self.table_name = table_name
        self.schema_name = schema_name
        self.content_column = content_column
        self.embedding_column = embedding_column
        self.metadata_columns = metadata_columns
        self.id_column = id_column
        self.metadata_json_column = metadata_json_column
        self.distance_strategy = distance_strategy
        self.k = k
        self.fetch_k = fetch_k
        self.lambda_mult = lambda_mult
        self.index_query_options = index_query_options

    @classmethod
    async def create(
        cls,
        engine: PostgresEngine,
        embedding_service: Embeddings,
        table_name: str,
        schema_name: str = "public",
        content_column: str = "content",
        embedding_column: str = "embedding",
        metadata_columns: list[str] = [],
        ignore_metadata_columns: Optional[list[str]] = None,
        id_column: str = "langchain_id",
        metadata_json_column: Optional[str] = "langchain_metadata",
        distance_strategy: DistanceStrategy = DEFAULT_DISTANCE_STRATEGY,
        k: int = 4,
        fetch_k: int = 20,
        lambda_mult: float = 0.5,
        index_query_options: Optional[QueryOptions] = None,
    ) -> AsyncPostgresVectorStore:
        """Create a new AsyncPostgresVectorStore instance.

        Args:
            engine (PostgresEngine): Connection pool engine for managing connections to Cloud SQL for PostgreSQL database.
            embedding_service (Embeddings): Text embedding model to use.
            table_name (str): Name of an existing table or table to be created.
            schema_name (str, optional): Database schema name of the table. Defaults to "public".
            content_column (str): Column that represent a Document's page_content. Defaults to "content".
            embedding_column (str): Column for embedding vectors. The embedding is generated from the document value. Defaults to "embedding".
            metadata_columns (list[str]): Column(s) that represent a document's metadata.
            ignore_metadata_columns (list[str]): Column(s) to ignore in pre-existing tables for a document's metadata. Can not be used with metadata_columns. Defaults to None.
            id_column (str): Column that represents the Document's id. Defaults to "langchain_id".
            metadata_json_column (str): Column to store metadata as JSON. Defaults to "langchain_metadata".
            distance_strategy (DistanceStrategy): Distance strategy to use for vector similarity search. Defaults to COSINE_DISTANCE.
            k (int): Number of Documents to return from search. Defaults to 4.
            fetch_k (int): Number of Documents to fetch to pass to MMR algorithm.
            lambda_mult (float): Number between 0 and 1 that determines the degree of diversity among the results with 0 corresponding to maximum diversity and 1 to minimum diversity. Defaults to 0.5.
            index_query_options (QueryOptions): Index query option.

        Returns:
            AsyncPostgresVectorStore
        """
        if metadata_columns and ignore_metadata_columns:
            raise ValueError(
                "Can not use both metadata_columns and ignore_metadata_columns."
            )
        # Get field type information
        async with engine._pool.connect() as conn:
            result = await conn.execute(
                text(
                    f"SELECT column_name, data_type FROM information_schema.columns WHERE table_name = '{table_name}'AND table_schema = '{schema_name}'"
                )
            )
            result_map = result.mappings()
            results = result_map.fetchall()

        columns = {}
        for field in results:
            columns[field["column_name"]] = field["data_type"]

        # Check columns
        if id_column not in columns:
            raise ValueError(f"Id column, {id_column}, does not exist.")
        if content_column not in columns:
            raise ValueError(f"Content column, {content_column}, does not exist.")
        content_type = columns[content_column]
        if content_type != "text" and "char" not in content_type:
            raise ValueError(
                f"Content column, {content_column}, is type, {content_type}. It must be a type of character string."
            )
        if embedding_column not in columns:
            raise ValueError(f"Embedding column, {embedding_column}, does not exist.")
        if columns[embedding_column] != "USER-DEFINED":
            raise ValueError(
                f"Embedding column, {embedding_column}, is not type Vector."
            )

        metadata_json_column = (
            None if metadata_json_column not in columns else metadata_json_column
        )

        # If using metadata_columns check to make sure column exists
        for column in metadata_columns:
            if column not in columns:
                raise ValueError(f"Metadata column, {column}, does not exist.")

        # If using ignore_metadata_columns, filter out known columns and set known metadata columns
        all_columns = columns
        if ignore_metadata_columns:
            for column in ignore_metadata_columns:
                del all_columns[column]

            del all_columns[id_column]
            del all_columns[content_column]
            del all_columns[embedding_column]
            metadata_columns = [k for k in all_columns.keys()]

        return cls(
            cls.__create_key,
            engine._pool,
            embedding_service,
            table_name,
            schema_name,
            content_column,
            embedding_column,
            metadata_columns,
            id_column,
            metadata_json_column,
            distance_strategy,
            k,
            fetch_k,
            lambda_mult,
            index_query_options,
        )

    @property
    def embeddings(self) -> Embeddings:
        return self.embedding_service

    async def __aadd_embeddings(
        self,
        texts: Iterable[str],
        embeddings: list[list[float]],
        metadatas: Optional[list[dict]] = None,
        ids: Optional[list] = None,
        **kwargs: Any,
    ) -> list[str]:
        """Add embeddings to the table.

        Raises:
            :class:`InvalidTextRepresentationError <asyncpg.exceptions.InvalidTextRepresentationError>`: if the `ids` data type does not match that of the `id_column`.
        """
        if not ids:
            ids = [str(uuid.uuid4()) for _ in texts]
        else:
            # This is done to fill in any missing ids
            ids = [id if id is not None else str(uuid.uuid4()) for id in ids]
        if not metadatas:
            metadatas = [{} for _ in texts]
        # Insert embeddings
        for id, content, embedding, metadata in zip(ids, texts, embeddings, metadatas):
            metadata_col_names = (
                ", " + ", ".join(f'"{col}"' for col in self.metadata_columns)
                if len(self.metadata_columns) > 0
                else ""
            )
            insert_stmt = f'INSERT INTO "{self.schema_name}"."{self.table_name}"("{self.id_column}", "{self.content_column}", "{self.embedding_column}"{metadata_col_names}'
            values = {
                "id": id,
                "content": content,
                "embedding": str([float(dimension) for dimension in embedding]),
            }
            values_stmt = "VALUES (:id, :content, :embedding"

            # Add metadata
            extra = copy.deepcopy(metadata)
            for metadata_column in self.metadata_columns:
                if metadata_column in metadata:
                    values_stmt += f", :{metadata_column}"
                    values[metadata_column] = metadata[metadata_column]
                    del extra[metadata_column]
                else:
                    values_stmt += ",null"

            # Add JSON column and/or close statement
            insert_stmt += (
                f""", "{self.metadata_json_column}")"""
                if self.metadata_json_column
                else ")"
            )
            if self.metadata_json_column:
                values_stmt += ", :extra)"
                values["extra"] = json.dumps(extra)
            else:
                values_stmt += ")"

            upsert_stmt = f' ON CONFLICT ("{self.id_column}") DO UPDATE SET "{self.content_column}" = EXCLUDED."{self.content_column}", "{self.embedding_column}" = EXCLUDED."{self.embedding_column}"'

            if self.metadata_json_column:
                upsert_stmt += f', "{self.metadata_json_column}" = EXCLUDED."{self.metadata_json_column}"'

            for column in self.metadata_columns:
                upsert_stmt += f', "{column}" = EXCLUDED."{column}"'

            upsert_stmt += ";"

            query = insert_stmt + values_stmt + upsert_stmt
            async with self.pool.connect() as conn:
                await conn.execute(text(query), values)
                await conn.commit()

        return ids

    async def aget_by_ids(self, ids: Sequence[str]) -> list[Document]:
        """Get documents by ids."""

        quoted_ids = [f"'{id_val}'" for id_val in ids]
        id_list_str = ", ".join(quoted_ids)

        columns = self.metadata_columns + [
            self.id_column,
            self.content_column,
        ]
        if self.metadata_json_column:
            columns.append(self.metadata_json_column)

        column_names = ", ".join(f'"{col}"' for col in columns)

        query = f'SELECT {column_names} FROM "{self.schema_name}"."{self.table_name}" WHERE "{self.id_column}" IN ({id_list_str});'

        async with self.pool.connect() as conn:
            result = await conn.execute(text(query))
            result_map = result.mappings()
            results = result_map.fetchall()

        documents = []
        for row in results:
            metadata = (
                row[self.metadata_json_column]
                if self.metadata_json_column and row[self.metadata_json_column]
                else {}
            )
            for col in self.metadata_columns:
                metadata[col] = row[col]
            documents.append(
                (
                    Document(
                        page_content=row[self.content_column],
                        metadata=metadata,
                        id=str(row[self.id_column]),
                    )
                )
            )

        return documents

    async def aadd_texts(
        self,
        texts: Iterable[str],
        metadatas: Optional[list[dict]] = None,
        ids: Optional[list] = None,
        **kwargs: Any,
    ) -> list[str]:
        """Embed texts and add to the table.

        Raises:
            :class:`InvalidTextRepresentationError <asyncpg.exceptions.InvalidTextRepresentationError>`: if the `ids` data type does not match that of the `id_column`.
        """
        embeddings = self.embedding_service.embed_documents(list(texts))
        ids = await self.__aadd_embeddings(
            texts, embeddings, metadatas=metadatas, ids=ids, **kwargs
        )
        return ids

    async def aadd_documents(
        self,
        documents: list[Document],
        ids: Optional[list] = None,
        **kwargs: Any,
    ) -> list[str]:
        """Embed documents and add to the table.

        Raises:
            :class:`InvalidTextRepresentationError <asyncpg.exceptions.InvalidTextRepresentationError>`: if the `ids` data type does not match that of the `id_column`.
        """
        texts = [doc.page_content for doc in documents]
        metadatas = [doc.metadata for doc in documents]
        if not ids:
            ids = [doc.id for doc in documents]
        ids = await self.aadd_texts(texts, metadatas=metadatas, ids=ids, **kwargs)
        return ids

    async def adelete(
        self,
        ids: Optional[list] = None,
        **kwargs: Any,
    ) -> Optional[bool]:
        """Delete records from the table.

        Raises:
            :class:`InvalidTextRepresentationError <asyncpg.exceptions.InvalidTextRepresentationError>`: if the `ids` data type does not match that of the `id_column`.
        """
        if not ids:
            return False

        id_list = ", ".join([f"'{id}'" for id in ids])
        query = f'DELETE FROM "{self.schema_name}"."{self.table_name}" WHERE {self.id_column} in ({id_list})'
        async with self.pool.connect() as conn:
            await conn.execute(text(query))
            await conn.commit()
        return True

    @classmethod
    async def afrom_texts(  # type: ignore[override]
        cls: type[AsyncPostgresVectorStore],
        texts: list[str],
        embedding: Embeddings,
        engine: PostgresEngine,
        table_name: str,
        schema_name: str = "public",
        metadatas: Optional[list[dict]] = None,
        ids: Optional[list] = None,
        content_column: str = "content",
        embedding_column: str = "embedding",
        metadata_columns: list[str] = [],
        ignore_metadata_columns: Optional[list[str]] = None,
        id_column: str = "langchain_id",
        metadata_json_column: str = "langchain_metadata",
        distance_strategy: DistanceStrategy = DEFAULT_DISTANCE_STRATEGY,
        k: int = 4,
        fetch_k: int = 20,
        lambda_mult: float = 0.5,
        index_query_options: Optional[QueryOptions] = None,
        **kwargs: Any,
    ) -> AsyncPostgresVectorStore:
        """Create an AsyncPostgresVectorStore instance from texts.

        Args:
            texts (list[str]): Texts to add to the vector store.
            embedding (Embeddings): Text embedding model to use.
            engine (PostgresEngine): Connection pool engine for managing connections to Postgres database.
            table_name (str): Name of the existing table or the table to be created.
            schema_name (str, optional): Database schema name of the table. Defaults to "public".
            metadatas (Optional[list[dict]]): List of metadatas to add to table records.
            ids: (Optional[list[str]]): List of IDs to add to table records.
            content_column (str): Column that represent a Document’s page_content. Defaults to "content".
            embedding_column (str): Column for embedding vectors. The embedding is generated from the document value. Defaults to "embedding".
            metadata_columns (list[str]): Column(s) that represent a document's metadata.
            ignore_metadata_columns (list[str]): Column(s) to ignore in pre-existing tables for a document's metadata. Can not be used with metadata_columns. Defaults to None.
            id_column (str): Column that represents the Document's id. Defaults to "langchain_id".
            metadata_json_column (str): Column to store metadata as JSON. Defaults to "langchain_metadata".
            distance_strategy (DistanceStrategy): Distance strategy to use for vector similarity search. Defaults to COSINE_DISTANCE.
            k (int): Number of Documents to return from search. Defaults to 4.
            fetch_k (int): Number of Documents to fetch to pass to MMR algorithm.
            lambda_mult (float): Number between 0 and 1 that determines the degree of diversity among the results with 0 corresponding to maximum diversity and 1 to minimum diversity. Defaults to 0.5.
            index_query_options (QueryOptions): Index query option.

        Raises:
            :class:`InvalidTextRepresentationError <asyncpg.exceptions.InvalidTextRepresentationError>`: if the `ids` data type does not match that of the `id_column`.

        Returns:
            AsyncPostgresVectorStore
        """
        vs = await cls.create(
            engine,
            embedding,
            table_name,
            schema_name,
            content_column,
            embedding_column,
            metadata_columns,
            ignore_metadata_columns,
            id_column,
            metadata_json_column,
            distance_strategy,
            k,
            fetch_k,
            lambda_mult,
            index_query_options,
        )
        await vs.aadd_texts(texts, metadatas=metadatas, ids=ids, **kwargs)
        return vs

    @classmethod
    async def afrom_documents(  # type: ignore[override]
        cls: type[AsyncPostgresVectorStore],
        documents: list[Document],
        embedding: Embeddings,
        engine: PostgresEngine,
        table_name: str,
        schema_name: str = "public",
        ids: Optional[list] = None,
        content_column: str = "content",
        embedding_column: str = "embedding",
        metadata_columns: list[str] = [],
        ignore_metadata_columns: Optional[list[str]] = None,
        id_column: str = "langchain_id",
        metadata_json_column: str = "langchain_metadata",
        distance_strategy: DistanceStrategy = DEFAULT_DISTANCE_STRATEGY,
        k: int = 4,
        fetch_k: int = 20,
        lambda_mult: float = 0.5,
        index_query_options: Optional[QueryOptions] = None,
        **kwargs: Any,
    ) -> AsyncPostgresVectorStore:
        """Create an AsyncPostgresVectorStore instance from documents.

        Args:
            documents (list[Document]): Documents to add to the vector store.
            embedding (Embeddings): Text embedding model to use.
            engine (PostgresEngine): Connection pool engine for managing connections to Postgres database.
            table_name (str): Name of the existing table or the table to be created.
            schema_name (str, optional): Database schema name of the table. Defaults to "public".
            metadatas (Optional[list[dict]]): List of metadatas to add to table records.
            ids: (Optional[list[str]]): List of IDs to add to table records.
            content_column (str): Column that represent a Document's page_content. Defaults to "content".
            embedding_column (str): Column for embedding vectors. The embedding is generated from the document value. Defaults to "embedding".
            metadata_columns (list[str]): Column(s) that represent a document's metadata.
            ignore_metadata_columns (list[str]): Column(s) to ignore in pre-existing tables for a document's metadata. Can not be used with metadata_columns. Defaults to None.
            id_column (str): Column that represents the Document's id. Defaults to "langchain_id".
            metadata_json_column (str): Column to store metadata as JSON. Defaults to "langchain_metadata".
            distance_strategy (DistanceStrategy): Distance strategy to use for vector similarity search. Defaults to COSINE_DISTANCE.
            k (int): Number of Documents to return from search. Defaults to 4.
            fetch_k (int): Number of Documents to fetch to pass to MMR algorithm.
            lambda_mult (float): Number between 0 and 1 that determines the degree of diversity among the results with 0 corresponding to maximum diversity and 1 to minimum diversity. Defaults to 0.5.
            index_query_options (QueryOptions): Index query option.

        Raises:
            :class:`InvalidTextRepresentationError <asyncpg.exceptions.InvalidTextRepresentationError>`: if the `ids` data type does not match that of the `id_column`.

        Returns:
            AsyncPostgresVectorStore
        """
        vs = await cls.create(
            engine,
            embedding,
            table_name,
            schema_name,
            content_column,
            embedding_column,
            metadata_columns,
            ignore_metadata_columns,
            id_column,
            metadata_json_column,
            distance_strategy,
            k,
            fetch_k,
            lambda_mult,
            index_query_options,
        )
        texts = [doc.page_content for doc in documents]
        metadatas = [doc.metadata for doc in documents]
        await vs.aadd_texts(texts, metadatas=metadatas, ids=ids, **kwargs)
        return vs

    async def __query_collection(
        self,
        embedding: list[float],
        k: Optional[int] = None,
        filter: Optional[dict] | Optional[str] = None,
        **kwargs: Any,
    ) -> Sequence[RowMapping]:
        """Perform similarity search query on the vector store table."""
        k = k if k else self.k
        operator = self.distance_strategy.operator
        search_function = self.distance_strategy.search_function

        columns = self.metadata_columns + [
            self.id_column,
            self.content_column,
            self.embedding_column,
        ]
        if self.metadata_json_column:
            columns.append(self.metadata_json_column)

        column_names = ", ".join(f'"{col}"' for col in columns)
<<<<<<< HEAD

        if filter and isinstance(filter, dict):
            filter = self._create_filter_clause(filter)
=======
>>>>>>> 2c947400
        filter = f"WHERE {filter}" if filter else ""
        embedding_string = f"'{[float(dimension) for dimension in embedding]}'"
        stmt = f'SELECT {column_names}, {search_function}({self.embedding_column}, {embedding_string}) as distance FROM "{self.schema_name}"."{self.table_name}" {filter} ORDER BY {self.embedding_column} {operator} {embedding_string} LIMIT {k};'
        if self.index_query_options:
            async with self.pool.connect() as conn:
                await conn.execute(
                    text(f"SET LOCAL {self.index_query_options.to_string()};")
                )
                result = await conn.execute(text(stmt))
                result_map = result.mappings()
                results = result_map.fetchall()
        else:
            async with self.pool.connect() as conn:
                result = await conn.execute(text(stmt))
                result_map = result.mappings()
                results = result_map.fetchall()
        return results

    async def asimilarity_search(
        self,
        query: str,
        k: Optional[int] = None,
        filter: Optional[dict] | Optional[str] = None,
        **kwargs: Any,
    ) -> list[Document]:
        """Return docs selected by similarity search on query."""
        embedding = self.embedding_service.embed_query(text=query)

        return await self.asimilarity_search_by_vector(
            embedding=embedding, k=k, filter=filter, **kwargs
        )

    def _select_relevance_score_fn(self) -> Callable[[float], float]:
        """Select a relevance function based on distance strategy."""
        # Calculate distance strategy provided in
        # vectorstore constructor
        if self.distance_strategy == DistanceStrategy.COSINE_DISTANCE:
            return self._cosine_relevance_score_fn
        if self.distance_strategy == DistanceStrategy.INNER_PRODUCT:
            return self._max_inner_product_relevance_score_fn
        elif self.distance_strategy == DistanceStrategy.EUCLIDEAN:
            return self._euclidean_relevance_score_fn

    async def asimilarity_search_with_score(
        self,
        query: str,
        k: Optional[int] = None,
        filter: Optional[dict] | Optional[str] = None,
        **kwargs: Any,
    ) -> list[tuple[Document, float]]:
        """Return docs and distance scores selected by similarity search on query."""
        embedding = self.embedding_service.embed_query(query)
        docs = await self.asimilarity_search_with_score_by_vector(
            embedding=embedding, k=k, filter=filter, **kwargs
        )
        return docs

    async def asimilarity_search_by_vector(
        self,
        embedding: list[float],
        k: Optional[int] = None,
        filter: Optional[dict] | Optional[str] = None,
        **kwargs: Any,
    ) -> list[Document]:
        """Return docs selected by vector similarity search."""
        docs_and_scores = await self.asimilarity_search_with_score_by_vector(
            embedding=embedding, k=k, filter=filter, **kwargs
        )

        return [doc for doc, _ in docs_and_scores]

    async def asimilarity_search_with_score_by_vector(
        self,
        embedding: list[float],
        k: Optional[int] = None,
        filter: Optional[dict] | Optional[str] = None,
        **kwargs: Any,
    ) -> list[tuple[Document, float]]:
        """Return docs and distance scores selected by vector similarity search."""
        results = await self.__query_collection(
            embedding=embedding, k=k, filter=filter, **kwargs
        )

        documents_with_scores = []
        for row in results:
            metadata = (
                row[self.metadata_json_column]
                if self.metadata_json_column and row[self.metadata_json_column]
                else {}
            )
            for col in self.metadata_columns:
                metadata[col] = row[col]
            documents_with_scores.append(
                (
                    Document(
                        page_content=row[self.content_column],
                        metadata=metadata,
                        id=str(row[self.id_column]),
                    ),
                    row["distance"],
                )
            )

        return documents_with_scores

    async def amax_marginal_relevance_search(
        self,
        query: str,
        k: Optional[int] = None,
        fetch_k: Optional[int] = None,
        lambda_mult: Optional[float] = None,
        filter: Optional[dict] | Optional[str] = None,
        **kwargs: Any,
    ) -> list[Document]:
        """Return docs selected using the maximal marginal relevance."""
        embedding = self.embedding_service.embed_query(text=query)

        return await self.amax_marginal_relevance_search_by_vector(
            embedding=embedding,
            k=k,
            fetch_k=fetch_k,
            lambda_mult=lambda_mult,
            filter=filter,
            **kwargs,
        )

    async def amax_marginal_relevance_search_by_vector(
        self,
        embedding: list[float],
        k: Optional[int] = None,
        fetch_k: Optional[int] = None,
        lambda_mult: Optional[float] = None,
        filter: Optional[dict] | Optional[str] = None,
        **kwargs: Any,
    ) -> list[Document]:
        """Return docs selected using the maximal marginal relevance."""
        docs_and_scores = (
            await self.amax_marginal_relevance_search_with_score_by_vector(
                embedding,
                k=k,
                fetch_k=fetch_k,
                lambda_mult=lambda_mult,
                filter=filter,
                **kwargs,
            )
        )

        return [result[0] for result in docs_and_scores]

    async def amax_marginal_relevance_search_with_score_by_vector(
        self,
        embedding: list[float],
        k: Optional[int] = None,
        fetch_k: Optional[int] = None,
        lambda_mult: Optional[float] = None,
        filter: Optional[dict] | Optional[str] = None,
        **kwargs: Any,
    ) -> list[tuple[Document, float]]:
        """Return docs and distance scores selected using the maximal marginal relevance."""
        results = await self.__query_collection(
            embedding=embedding, k=fetch_k, filter=filter, **kwargs
        )

        k = k if k else self.k
        fetch_k = fetch_k if fetch_k else self.fetch_k
        lambda_mult = lambda_mult if lambda_mult else self.lambda_mult
        embedding_list = [json.loads(row[self.embedding_column]) for row in results]
        mmr_selected = utils.maximal_marginal_relevance(
            np.array(embedding, dtype=np.float32),
            embedding_list,
            k=k,
            lambda_mult=lambda_mult,
        )

        documents_with_scores = []
        for row in results:
            metadata = (
                row[self.metadata_json_column]
                if self.metadata_json_column and row[self.metadata_json_column]
                else {}
            )
            for col in self.metadata_columns:
                metadata[col] = row[col]
            documents_with_scores.append(
                (
                    Document(
                        page_content=row[self.content_column],
                        metadata=metadata,
                        id=str(row[self.id_column]),
                    ),
                    row["distance"],
                )
            )

        return [r for i, r in enumerate(documents_with_scores) if i in mmr_selected]

    async def aapply_vector_index(
        self,
        index: BaseIndex,
        name: Optional[str] = None,
        concurrently: bool = False,
    ) -> None:
        """Create an index on the vector store table."""
        if isinstance(index, ExactNearestNeighbor):
            await self.adrop_vector_index()
            return

        filter = f"WHERE ({index.partial_indexes})" if index.partial_indexes else ""
        params = "WITH " + index.index_options()
        function = index.distance_strategy.index_function
        if name is None:
            if index.name == None:
                index.name = self.table_name + DEFAULT_INDEX_NAME_SUFFIX
            name = index.name
        stmt = f'CREATE INDEX {"CONCURRENTLY" if concurrently else ""} {name} ON "{self.schema_name}"."{self.table_name}" USING {index.index_type} ({self.embedding_column} {function}) {params} {filter};'
        if concurrently:
            async with self.pool.connect() as conn:
                await conn.execute(text("COMMIT"))
                await conn.execute(text(stmt))
        else:
            async with self.pool.connect() as conn:
                await conn.execute(text(stmt))
                await conn.commit()

    async def areindex(self, index_name: Optional[str] = None) -> None:
        """Re-index the vector store table."""
        index_name = index_name or self.table_name + DEFAULT_INDEX_NAME_SUFFIX
        query = f"REINDEX INDEX {index_name};"
        async with self.pool.connect() as conn:
            await conn.execute(text(query))
            await conn.commit()

    async def adrop_vector_index(
        self,
        index_name: Optional[str] = None,
    ) -> None:
        """Drop the vector index."""
        index_name = index_name or self.table_name + DEFAULT_INDEX_NAME_SUFFIX
        query = f"DROP INDEX IF EXISTS {index_name};"
        async with self.pool.connect() as conn:
            await conn.execute(text(query))
            await conn.commit()

    async def is_valid_index(
        self,
        index_name: Optional[str] = None,
    ) -> bool:
        """Check if index exists in the table."""
        index_name = index_name or self.table_name + DEFAULT_INDEX_NAME_SUFFIX
        stmt = f"""
        SELECT tablename, indexname
        FROM pg_indexes
        WHERE tablename = '{self.table_name}' AND schemaname = '{self.schema_name}' AND indexname = '{index_name}';
        """
        async with self.pool.connect() as conn:
            result = await conn.execute(text(stmt))
            result_map = result.mappings()
            results = result_map.fetchall()

        return bool(len(results) == 1)

    def _handle_field_filter(
        self,
        field: str,
        value: Any,
    ) -> str:
        """Create a filter for a specific field.
        Args:
            field: name of field
            value: value to filter
                If provided as is then this will be an equality filter
                If provided as a dictionary then this will be a filter, the key
                will be the operator and the value will be the value to filter by
        Returns:
            sql where query as a string
        """
        if not isinstance(field, str):
            raise ValueError(
                f"field should be a string but got: {type(field)} with value: {field}"
            )

        if field.startswith("$"):
            raise ValueError(
                f"Invalid filter condition. Expected a field but got an operator: "
                f"{field}"
            )

        # Allow [a-zA-Z0-9_], disallow $ for now until we support escape characters
        if not field.isidentifier():
            raise ValueError(
                f"Invalid field name: {field}. Expected a valid identifier."
            )

        if isinstance(value, dict):
            # This is a filter specification
            if len(value) != 1:
                raise ValueError(
                    "Invalid filter condition. Expected a value which "
                    "is a dictionary with a single key that corresponds to an operator "
                    f"but got a dictionary with {len(value)} keys. The first few "
                    f"keys are: {list(value.keys())[:3]}"
                )
            operator, filter_value = list(value.items())[0]
            # Verify that that operator is an operator
            if operator not in SUPPORTED_OPERATORS:
                raise ValueError(
                    f"Invalid operator: {operator}. "
                    f"Expected one of {SUPPORTED_OPERATORS}"
                )
        else:  # Then we assume an equality operator
            operator = "$eq"
            filter_value = value

        if operator in COMPARISONS_TO_NATIVE:
            # Then we implement an equality filter
            # native is trusted input
            if isinstance(filter_value, str):
                filter_value = f"'{filter_value}'"
            native = COMPARISONS_TO_NATIVE[operator]
            return f"({field} {native} {filter_value})"
        elif operator == "$between":
            # Use AND with two comparisons
            low, high = filter_value

            return f"({field} BETWEEN {low} AND {high})"
        elif operator in {"$in", "$nin", "$like", "$ilike"}:
            # We'll do force coercion to text
            if operator in {"$in", "$nin"}:
                for val in filter_value:
                    if not isinstance(val, (str, int, float)):
                        raise NotImplementedError(
                            f"Unsupported type: {type(val)} for value: {val}"
                        )

                    if isinstance(val, bool):  # b/c bool is an instance of int
                        raise NotImplementedError(
                            f"Unsupported type: {type(val)} for value: {val}"
                        )

            if operator in {"$in"}:
                values = str(tuple(val for val in filter_value))
                return f"({field} IN {values})"
            elif operator in {"$nin"}:
                values = str(tuple(val for val in filter_value))
                return f"({field} NOT IN {values})"
            elif operator in {"$like"}:
                return f"({field} LIKE '{filter_value}')"
            elif operator in {"$ilike"}:
                return f"({field} ILIKE '{filter_value}')"
            else:
                raise NotImplementedError()
        elif operator == "$exists":
            if not isinstance(filter_value, bool):
                raise ValueError(
                    "Expected a boolean value for $exists "
                    f"operator, but got: {filter_value}"
                )
            else:
                if filter_value:
                    return f"({field} IS NOT NULL)"
                else:
                    return f"({field} IS NULL)"
        else:
            raise NotImplementedError()

    def _create_filter_clause(self, filters: Any) -> str:
        """Create LangChain filter representation to matching SQL where clauses
        Args:
            filters: Dictionary of filters to apply to the query.
        Returns:
            String containing the sql where query.
        """

        if not isinstance(filters, dict):
            raise ValueError(
                f"Invalid type: Expected a dictionary but got type: {type(filters)}"
            )
        if len(filters) == 1:
            # The only operators allowed at the top level are $AND, $OR, and $NOT
            # First check if an operator or a field
            key, value = list(filters.items())[0]
            if key.startswith("$"):
                # Then it's an operator
                if key.lower() not in ["$and", "$or", "$not"]:
                    raise ValueError(
                        f"Invalid filter condition. Expected $and, $or or $not "
                        f"but got: {key}"
                    )
            else:
                # Then it's a field
                return self._handle_field_filter(key, filters[key])

            if key.lower() == "$and" or key.lower() == "$or":
                if not isinstance(value, list):
                    raise ValueError(
                        f"Expected a list, but got {type(value)} for value: {value}"
                    )
                op = key[1:].upper()  # Extract the operator
                filter_clause = [self._create_filter_clause(el) for el in value]
                if len(filter_clause) > 1:
                    return f"({f' {op} '.join(filter_clause)})"
                elif len(filter_clause) == 1:
                    return filter_clause[0]
                else:
                    raise ValueError(
                        "Invalid filter condition. Expected a dictionary "
                        "but got an empty dictionary"
                    )
            elif key.lower() == "$not":
                if isinstance(value, list):
                    not_conditions = [
                        self._create_filter_clause(item) for item in value
                    ]
                    not_stmts = [f"NOT {condition}" for condition in not_conditions]
                    return f"({' AND '.join(not_stmts)})"
                elif isinstance(value, dict):
                    not_ = self._create_filter_clause(value)
                    return f"(NOT {not_})"
                else:
                    raise ValueError(
                        f"Invalid filter condition. Expected a dictionary "
                        f"or a list but got: {type(value)}"
                    )
            else:
                raise ValueError(
                    f"Invalid filter condition. Expected $and, $or or $not "
                    f"but got: {key}"
                )
        elif len(filters) > 1:
            # Then all keys have to be fields (they cannot be operators)
            for key in filters.keys():
                if key.startswith("$"):
                    raise ValueError(
                        f"Invalid filter condition. Expected a field but got: {key}"
                    )
            # These should all be fields and combined using an $and operator
            and_ = [self._handle_field_filter(k, v) for k, v in filters.items()]
            if len(and_) > 1:
                return f"({' AND '.join(and_)})"
            elif len(and_) == 1:
                return and_[0]
            else:
                raise ValueError(
                    "Invalid filter condition. Expected a dictionary "
                    "but got an empty dictionary"
                )
        else:
            return ""

    def get_by_ids(self, ids: Sequence[str]) -> list[Document]:
        raise NotImplementedError(
            "Sync methods are not implemented for AsyncPostgresVectorStore. Use PostgresVectorStore interface instead."
        )

    def similarity_search(
        self,
        query: str,
        k: Optional[int] = None,
        filter: Optional[dict] | Optional[str] = None,
        **kwargs: Any,
    ) -> list[Document]:
        raise NotImplementedError(
            "Sync methods are not implemented for AsyncPostgresVectorStore. Use PostgresVectorStore interface instead."
        )

    def add_texts(
        self,
        texts: Iterable[str],
        metadatas: Optional[list[dict]] = None,
        ids: Optional[list] = None,
        **kwargs: Any,
    ) -> list[str]:
        raise NotImplementedError(
            "Sync methods are not implemented for AsyncPostgresVectorStore. Use PostgresVectorStore interface instead."
        )

    def add_documents(
        self,
        documents: list[Document],
        ids: Optional[list] = None,
        **kwargs: Any,
    ) -> list[str]:
        raise NotImplementedError(
            "Sync methods are not implemented for AsyncPostgresVectorStore. Use PostgresVectorStore interface instead."
        )

    def delete(
        self,
        ids: Optional[list] = None,
        **kwargs: Any,
    ) -> Optional[bool]:
        raise NotImplementedError(
            "Sync methods are not implemented for AsyncPostgresVectorStore. Use PostgresVectorStore interface instead."
        )

    @classmethod
    def from_texts(  # type: ignore[override]
        cls: type[AsyncPostgresVectorStore],
        texts: list[str],
        embedding: Embeddings,
        engine: PostgresEngine,
        table_name: str,
        metadatas: Optional[list[dict]] = None,
        ids: Optional[list] = None,
        content_column: str = "content",
        embedding_column: str = "embedding",
        metadata_columns: list[str] = [],
        ignore_metadata_columns: Optional[list[str]] = None,
        id_column: str = "langchain_id",
        metadata_json_column: str = "langchain_metadata",
        **kwargs: Any,
    ) -> AsyncPostgresVectorStore:
        raise NotImplementedError(
            "Sync methods are not implemented for AsyncPostgresVectorStore. Use PostgresVectorStore interface instead."
        )

    @classmethod
    def from_documents(  # type: ignore[override]
        cls: type[AsyncPostgresVectorStore],
        documents: list[Document],
        embedding: Embeddings,
        engine: PostgresEngine,
        table_name: str,
        ids: Optional[list] = None,
        content_column: str = "content",
        embedding_column: str = "embedding",
        metadata_columns: list[str] = [],
        ignore_metadata_columns: Optional[list[str]] = None,
        id_column: str = "langchain_id",
        metadata_json_column: str = "langchain_metadata",
        **kwargs: Any,
    ) -> AsyncPostgresVectorStore:
        raise NotImplementedError(
            "Sync methods are not implemented for AsyncPostgresVectorStore. Use PostgresVectorStore interface instead."
        )

    def similarity_search_with_score(
        self,
        query: str,
        k: Optional[int] = None,
        filter: Optional[dict] | Optional[str] = None,
        **kwargs: Any,
    ) -> list[tuple[Document, float]]:
        raise NotImplementedError(
            "Sync methods are not implemented for AsyncPostgresVectorStore. Use PostgresVectorStore interface instead."
        )

    def similarity_search_by_vector(
        self,
        embedding: list[float],
        k: Optional[int] = None,
        filter: Optional[dict] | Optional[str] = None,
        **kwargs: Any,
    ) -> list[Document]:
        raise NotImplementedError(
            "Sync methods are not implemented for AsyncPostgresVectorStore. Use PostgresVectorStore interface instead."
        )

    def similarity_search_with_score_by_vector(
        self,
        embedding: list[float],
        k: Optional[int] = None,
        filter: Optional[dict] | Optional[str] = None,
        **kwargs: Any,
    ) -> list[tuple[Document, float]]:
        raise NotImplementedError(
            "Sync methods are not implemented for AsyncPostgresVectorStore. Use PostgresVectorStore interface instead."
        )

    def max_marginal_relevance_search(
        self,
        query: str,
        k: Optional[int] = None,
        fetch_k: Optional[int] = None,
        lambda_mult: Optional[float] = None,
        filter: Optional[dict] | Optional[str] = None,
        **kwargs: Any,
    ) -> list[Document]:
        raise NotImplementedError(
            "Sync methods are not implemented for AsyncPostgresVectorStore. Use PostgresVectorStore interface instead."
        )

    def max_marginal_relevance_search_by_vector(
        self,
        embedding: list[float],
        k: Optional[int] = None,
        fetch_k: Optional[int] = None,
        lambda_mult: Optional[float] = None,
        filter: Optional[dict] | Optional[str] = None,
        **kwargs: Any,
    ) -> list[Document]:
        raise NotImplementedError(
            "Sync methods are not implemented for AsyncPostgresVectorStore. Use PostgresVectorStore interface instead."
        )

    def max_marginal_relevance_search_with_score_by_vector(
        self,
        embedding: list[float],
        k: Optional[int] = None,
        fetch_k: Optional[int] = None,
        lambda_mult: Optional[float] = None,
        filter: Optional[dict] | Optional[str] = None,
        **kwargs: Any,
    ) -> list[tuple[Document, float]]:
        raise NotImplementedError(
            "Sync methods are not implemented for AsyncPostgresVectorStore. Use PostgresVectorStore interface instead."
        )<|MERGE_RESOLUTION|>--- conflicted
+++ resolved
@@ -589,12 +589,9 @@
             columns.append(self.metadata_json_column)
 
         column_names = ", ".join(f'"{col}"' for col in columns)
-<<<<<<< HEAD
 
         if filter and isinstance(filter, dict):
             filter = self._create_filter_clause(filter)
-=======
->>>>>>> 2c947400
         filter = f"WHERE {filter}" if filter else ""
         embedding_string = f"'{[float(dimension) for dimension in embedding]}'"
         stmt = f'SELECT {column_names}, {search_function}({self.embedding_column}, {embedding_string}) as distance FROM "{self.schema_name}"."{self.table_name}" {filter} ORDER BY {self.embedding_column} {operator} {embedding_string} LIMIT {k};'
