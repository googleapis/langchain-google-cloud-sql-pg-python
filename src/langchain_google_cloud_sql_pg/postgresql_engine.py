# Copyright 2024 Google LLC
#
# Licensed under the Apache License, Version 2.0 (the "License");
# you may not use this file except in compliance with the License.
# You may obtain a copy of the License at
#
#     http://www.apache.org/licenses/LICENSE-2.0
#
# Unless required by applicable law or agreed to in writing, software
# distributed under the License is distributed on an "AS IS" BASIS,
# WITHOUT WARRANTIES OR CONDITIONS OF ANY KIND, either express or implied.
# See the License for the specific language governing permissions and
# limitations under the License.

from __future__ import annotations

import asyncio
from dataclasses import dataclass
from threading import Thread
from typing import TYPE_CHECKING, Awaitable, Dict, List, Optional, TypeVar

import aiohttp
import google.auth  # type: ignore
import google.auth.transport.requests  # type: ignore
from google.cloud.sql.connector import Connector, create_async_connector
from sqlalchemy import text  # Column,
from sqlalchemy.ext.asyncio import AsyncEngine, create_async_engine

if TYPE_CHECKING:
    import asyncpg  # type: ignore
    import google.auth.credentials  # type: ignore

T = TypeVar("T")


async def _get_iam_principal_email(
    credentials: google.auth.credentials.Credentials,
) -> str:
    """Get email address associated with current authenticated IAM principal.

    Email will be used for automatic IAM database authentication to Cloud SQL.

    Args:
        credentials (google.auth.credentials.Credentials):
            The credentials object to use in finding the associated IAM
            principal email address.

    Returns:
        email (str):
            The email address associated with the current authenticated IAM
            principal.
    """
    if not credentials.valid:
        request = google.auth.transport.requests.Request()
        credentials.refresh(request)
    if hasattr(credentials, "_service_account_email"):
        email = credentials._service_account_email

    # call OAuth2 api to get IAM principal email associated with OAuth2 token
    url = f"https://oauth2.googleapis.com/tokeninfo?access_token={credentials.token}"
    async with aiohttp.ClientSession() as client:
        response = await client.get(url, raise_for_status=True)
        response_json: Dict = await response.json()
        email = response_json.get("email")
    if email is None:
        raise ValueError(
            "Failed to automatically obtain authenticated IAM principal's "
            "email address using environment's ADC credentials!"
        )
    return email.replace(".gserviceaccount.com", "")



@dataclass
class Column:
    name: str
    data_type: str
    nullable: bool = True

    def __post_init__(self):
        if not isinstance(self.name, str):
            raise ValueError("Column name must be type string")
        if not isinstance(self.data_type, str):
            raise ValueError("Column data_type must be type string")


class PostgreSQLEngine:
    """A class for managing connections to a Cloud SQL for Postgres database."""

    _connector: Optional[Connector] = None

    def __init__(
        self,
        engine: AsyncEngine,
        loop: Optional[asyncio.AbstractEventLoop],
        thread: Optional[Thread],
    ):
        self._engine = engine
        self._loop = loop
        self._thread = thread

    @classmethod
    def from_instance(
        cls,
        project_id: str,
        region: str,
        instance: str,
        database: str,
        user: Optional[str] = None,
        password: Optional[str] = None,
    ) -> PostgreSQLEngine:
        # Running a loop in a background thread allows us to support
        # async methods from non-async environments
        loop = asyncio.new_event_loop()
        thread = Thread(target=loop.run_forever, daemon=True)
        thread.start()
        coro = cls._create(
            project_id,
            region,
            instance,
            database,
            user,
            password,
            loop=loop,
            thread=thread,
        )
        return asyncio.run_coroutine_threadsafe(coro, loop).result()

    @classmethod
    async def _create(
        cls,
        project_id: str,
        region: str,
        instance: str,
        database: str,
        user: Optional[str] = None,
        password: Optional[str] = None,
        loop: Optional[asyncio.AbstractEventLoop] = None,
        thread: Optional[Thread] = None,
    ) -> PostgreSQLEngine:
        if bool(user) ^ bool(password):
            raise ValueError(
                "Only one of 'user' or 'password' were specified. Either "
                "both should be specified to use basic user/password "
                "authentication or neither for IAM DB authentication."
            )
        if cls._connector is None:
            cls._connector = await create_async_connector()
        # if user and password are given, use basic auth
        if user and password:
            enable_iam_auth = False
            db_user = user
        # otherwise use automatic IAM database authentication
        else:
            # get application default credentials
            credentials, _ = google.auth.default(
                scopes=["https://www.googleapis.com/auth/userinfo.email"]
            )
            db_user = await _get_iam_principal_email(credentials)
            enable_iam_auth = True

        # anonymous function to be used for SQLAlchemy 'creator' argument
        async def getconn() -> asyncpg.Connection:
            conn = await cls._connector.connect_async(  # type: ignore
                f"{project_id}:{region}:{instance}",
                "asyncpg",
                user=db_user,
                password=password,
                db=database,
                enable_iam_auth=enable_iam_auth,
            )
            return conn

        engine = create_async_engine(
            "postgresql+asyncpg://",
            async_creator=getconn,
        )
        return cls(engine, loop, thread)

    @classmethod
    async def afrom_instance(
        cls,
        project_id: str,
        region: str,
        instance: str,
        database: str,
        user: Optional[str] = None,
        password: Optional[str] = None,
    ) -> PostgreSQLEngine:
        return await cls._create(
            project_id,
            region,
            instance,
            database,
            user,
            password,
        )

    async def _aexecute(self, query: str, params: Optional[dict] = None):
        """Execute a SQL query."""
        async with self._engine.connect() as conn:
            await conn.execute(text(query), params)
            await conn.commit()

    async def _aexecute_outside_tx(self, query: str):
        """Execute a SQL query."""
        async with self._engine.connect() as conn:
            await conn.execute(text("COMMIT"))
            await conn.execute(text(query))

    async def _afetch(self, query: str, params: Optional[dict] = None):
        async with self._engine.connect() as conn:
            """Fetch results from a SQL query."""
            result = await conn.execute(text(query), params)
            result_map = result.mappings()
            result_fetch = result_map.fetchall()

        return result_fetch

    def run_as_sync(self, coro: Awaitable[T]) -> T:
        if not self._loop:
            raise Exception("Engine was initialized async.")
        return asyncio.run_coroutine_threadsafe(coro, self._loop).result()

    async def init_vectorstore_table(
        self,
        table_name: str,
        vector_size: int,
        content_column: str = "content",
        embedding_column: str = "embedding",
        metadata_columns: List[Column] = [],
        metadata_json_column: str = "langchain_metadata",
        id_column: str = "langchain_id",
        overwrite_existing: bool = False,
        store_metadata: bool = True,
    ) -> None:
        await self._aexecute("CREATE EXTENSION IF NOT EXISTS vector")

        if overwrite_existing:
            await self._aexecute(f'DROP TABLE IF EXISTS "{table_name}"')

        query = f"""CREATE TABLE "{table_name}"(
            "{id_column}" UUID PRIMARY KEY,
            "{content_column}" TEXT NOT NULL,
            "{embedding_column}" vector({vector_size}) NOT NULL"""
        for column in metadata_columns:
            query += f""",\n"{column.name}" {column.data_type}""" + (
                "NOT NULL" if not column.nullable else ""
            )
        if store_metadata:
            query += f""",\n"{metadata_json_column}" JSON"""
        query += "\n);"

        await self._aexecute(query)

<<<<<<< HEAD
    async def init_document_table(
        self,
        table_name: str,
        content_column: str = "page_content",
        metadata_columns: List[Column] = [],
        metadata_json_columns: str = "langchain_metadata",
        store_metadata: bool = True,
    ) -> None:
        """
        Create a table for saving of langchain documents.

        Args:
            table_name (str): The PgSQL database table name.
            metadata_columns (List[sqlalchemy.Column]): A list of SQLAlchemy Columns
                to create for custom metadata. Optional.
            store_metadata (bool): Whether to store extra metadata in a metadata column
                if not described in 'metadata' field list (Default: True).
        """

        query = f"""CREATE TABLE {table_name}(
            {content_column} TEXT NOT NULL
            """
        for column in metadata_columns:
            query += f",\n{column.name} {column.data_type}" + (
                "NOT NULL" if not column.nullable else ""
            )
        if store_metadata:
            query += f",\n{metadata_json_columns} JSON"
        query += "\n);"

        await self._aexecute(query)

    async def _load_document_table(self, table_name: str) -> sqlalchemy.Table:
        """
        Load table schema from existing table in PgSQL database.

        Args:
            table_name (str): The PgSQL database table name.

        Returns:
            (sqlalchemy.Table): The loaded table.
        """
        metadata = sqlalchemy.MetaData()
        #self._pool.connect().run_sync(metadata.reflect, only=[table_name])
        async with self._engine.connect() as conn:
            await conn.run_sync(metadata.reflect, only=[table_name])

        table = Table(table_name, metadata)
        # Extract the schema information
        schema = []
        for column in table.columns:
            schema.append({
                "name": column.name,
                "type": column.type.python_type,
                "max_length": getattr(column.type, "length", None),
                "nullable": not column.nullable
            })

        return metadata.tables[table_name]
=======
    async def init_chat_history_table(self, table_name) -> None:
        create_table_query = f"""CREATE TABLE IF NOT EXISTS "{table_name}"(
            id SERIAL PRIMARY KEY,
            session_id TEXT NOT NULL,
            data JSONB NOT NULL,
            type TEXT NOT NULL
        );"""
        await self._aexecute(create_table_query)
>>>>>>> 85835382
<|MERGE_RESOLUTION|>--- conflicted
+++ resolved
@@ -253,7 +253,6 @@
 
         await self._aexecute(query)
 
-<<<<<<< HEAD
     async def init_document_table(
         self,
         table_name: str,
@@ -313,7 +312,7 @@
             })
 
         return metadata.tables[table_name]
-=======
+
     async def init_chat_history_table(self, table_name) -> None:
         create_table_query = f"""CREATE TABLE IF NOT EXISTS "{table_name}"(
             id SERIAL PRIMARY KEY,
@@ -322,4 +321,3 @@
             type TEXT NOT NULL
         );"""
         await self._aexecute(create_table_query)
->>>>>>> 85835382
