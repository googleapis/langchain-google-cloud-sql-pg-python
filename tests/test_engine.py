# Copyright 2025 Google LLC
#
# Licensed under the Apache License, Version 2.0 (the "License");
# you may not use this file except in compliance with the License.
# You may obtain a copy of the License at
#
#     http://www.apache.org/licenses/LICENSE-2.0
#
# Unless required by applicable law or agreed to in writing, software
# distributed under the License is distributed on an "AS IS" BASIS,
# WITHOUT WARRANTIES OR CONDITIONS OF ANY KIND, either express or implied.
# See the License for the specific language governing permissions and
# limitations under the License.

import os
import uuid
from typing import Sequence

import asyncpg  # type: ignore
import pytest
import pytest_asyncio
from google.cloud.sql.connector import Connector, IPTypes
from langchain_core.embeddings import DeterministicFakeEmbedding
from sqlalchemy import VARCHAR, text
from sqlalchemy.engine import URL
from sqlalchemy.engine.row import RowMapping
from sqlalchemy.ext.asyncio import create_async_engine
from sqlalchemy.pool import NullPool

from langchain_google_cloud_sql_pg import Column, PostgresEngine
from langchain_google_cloud_sql_pg.engine import (
    CHECKPOINT_WRITES_TABLE,
    CHECKPOINTS_TABLE,
)

DEFAULT_TABLE = "test_table" + str(uuid.uuid4()).replace("-", "_")
CUSTOM_TABLE = "test_table_custom" + str(uuid.uuid4()).replace("-", "_")
INT_ID_CUSTOM_TABLE = "test_table_custom_int_id" + str(uuid.uuid4()).replace("-", "_")
DEFAULT_TABLE_SYNC = "test_table" + str(uuid.uuid4()).replace("-", "_")
CUSTOM_TABLE_SYNC = "test_table_custom" + str(uuid.uuid4()).replace("-", "_")
INT_ID_CUSTOM_TABLE_SYNC = "test_table_custom_int_id" + str(uuid.uuid4()).replace(
    "-", "_"
)
VECTOR_SIZE = 768

embeddings_service = DeterministicFakeEmbedding(size=VECTOR_SIZE)
host = os.environ["IP_ADDRESS"]


def get_env_var(key: str, desc: str) -> str:
    v = os.environ.get(key)
    if v is None:
        raise ValueError(f"Must set env var {key} to: {desc}")
    return v


async def aexecute(
    engine: PostgresEngine,
    query: str,
) -> None:
    async def run(engine, query):
        async with engine._pool.connect() as conn:
            await conn.execute(text(query))
            await conn.commit()

    await engine._run_as_async(run(engine, query))


async def afetch(engine: PostgresEngine, query: str) -> Sequence[RowMapping]:
    async def run(engine, query):
        async with engine._pool.connect() as conn:
            result = await conn.execute(text(query))
            result_map = result.mappings()
            result_fetch = result_map.fetchall()
        return result_fetch

    return await engine._run_as_async(run(engine, query))


@pytest.mark.asyncio(scope="module")
class TestEngineAsync:
    @pytest.fixture(scope="module")
    def db_project(self) -> str:
        return get_env_var("PROJECT_ID", "project id for google cloud")

    @pytest.fixture(scope="module")
    def db_region(self) -> str:
        return get_env_var("REGION", "region for cloud sql instance")

    @pytest.fixture(scope="module")
    def db_instance(self) -> str:
        return get_env_var("INSTANCE_ID", "instance for cloud sql")

    @pytest.fixture(scope="module")
    def db_name(self) -> str:
        return get_env_var("DATABASE_ID", "instance for cloud sql")

    @pytest.fixture(scope="module")
    def user(self) -> str:
        return get_env_var("DB_USER", "database user for cloud sql")

    @pytest.fixture(scope="module")
    def password(self) -> str:
        return get_env_var("DB_PASSWORD", "database password for cloud sql")

    @pytest.fixture(scope="module")
    def iam_account(self) -> str:
        return get_env_var("IAM_ACCOUNT", "Cloud SQL IAM account email")

    @pytest_asyncio.fixture(scope="class")
    async def engine(self, db_project, db_region, db_instance, db_name):
        engine = await PostgresEngine.afrom_instance(
            project_id=db_project,
            instance=db_instance,
            region=db_region,
            database=db_name,
            engine_args={
                # add some connection args to validate engine_args works correctly
                "pool_size": 3,
                "max_overflow": 2,
            },
        )
        yield engine
        await aexecute(engine, f'DROP TABLE "{CUSTOM_TABLE}"')
        await aexecute(engine, f'DROP TABLE "{DEFAULT_TABLE}"')
        await aexecute(engine, f'DROP TABLE "{INT_ID_CUSTOM_TABLE}"')
        await engine.close()
        await engine._connector.close()

    async def test_engine_args(self, engine):
        assert "Pool size: 3" in engine._pool.pool.status()

    async def test_init_table(self, engine):
        await engine.ainit_vectorstore_table(DEFAULT_TABLE, VECTOR_SIZE)
        id = str(uuid.uuid4())
        content = "coffee"
        embedding = await embeddings_service.aembed_query(content)
        stmt = f"INSERT INTO {DEFAULT_TABLE} (langchain_id, content, embedding) VALUES ('{id}', '{content}','{embedding}');"
        await aexecute(engine, stmt)

    async def test_init_table_custom(self, engine):
        await engine.ainit_vectorstore_table(
            CUSTOM_TABLE,
            VECTOR_SIZE,
            id_column="uuid",
            content_column="my-content",
            embedding_column="my_embedding",
            metadata_columns=[Column("page", "TEXT"), Column("source", "TEXT")],
            store_metadata=True,
        )
        stmt = f"SELECT column_name, data_type FROM information_schema.columns WHERE table_name = '{CUSTOM_TABLE}';"
        results = await afetch(engine, stmt)
        expected = [
            {"column_name": "uuid", "data_type": "uuid"},
            {"column_name": "my_embedding", "data_type": "USER-DEFINED"},
            {"column_name": "langchain_metadata", "data_type": "json"},
            {"column_name": "my-content", "data_type": "text"},
            {"column_name": "page", "data_type": "text"},
            {"column_name": "source", "data_type": "text"},
        ]
        for row in results:
            assert row in expected

    async def test_init_table_with_int_id(self, engine):
        await engine.ainit_vectorstore_table(
            INT_ID_CUSTOM_TABLE,
            VECTOR_SIZE,
            id_column=Column(name="integer_id", data_type="INTEGER", nullable="False"),
            content_column="my-content",
            embedding_column="my_embedding",
            metadata_columns=[Column("page", "TEXT"), Column("source", "TEXT")],
            store_metadata=True,
        )
        stmt = f"SELECT column_name, data_type FROM information_schema.columns WHERE table_name = '{INT_ID_CUSTOM_TABLE}';"
        results = await afetch(engine, stmt)
        expected = [
            {"column_name": "integer_id", "data_type": "integer"},
            {"column_name": "my_embedding", "data_type": "USER-DEFINED"},
            {"column_name": "langchain_metadata", "data_type": "json"},
            {"column_name": "my-content", "data_type": "text"},
            {"column_name": "page", "data_type": "text"},
            {"column_name": "source", "data_type": "text"},
        ]
        for row in results:
            assert row in expected

    async def test_password(
        self,
        db_project,
        db_region,
        db_instance,
        db_name,
        user,
        password,
    ):
        PostgresEngine._connector = None
        engine = await PostgresEngine.afrom_instance(
            project_id=db_project,
            instance=db_instance,
            region=db_region,
            database=db_name,
            user=user,
            password=password,
        )
        assert engine
        await aexecute(engine, "SELECT 1")
        PostgresEngine._connector = None
        await engine.close()

    async def test_from_engine(
        self,
        db_project,
        db_region,
        db_instance,
        db_name,
        user,
        password,
    ):
        async with Connector() as connector:

            async def getconn() -> asyncpg.Connection:
                conn = await connector.connect_async(  # type: ignore
                    f"{db_project}:{db_region}:{db_instance}",
                    "asyncpg",
                    user=user,
                    password=password,
                    db=db_name,
                    enable_iam_auth=False,
                    ip_type=IPTypes.PUBLIC,
                )
                return conn

            engine = create_async_engine(
                "postgresql+asyncpg://",
                async_creator=getconn,
            )

            engine = PostgresEngine.from_engine(engine)
            await aexecute(engine, "SELECT 1")
            await engine.close()

    async def test_from_engine_args_url(
        self,
        db_name,
        user,
        password,
    ):
        port = "5432"
        url = f"postgresql+asyncpg://{user}:{password}@{host}:{port}/{db_name}"
        engine = PostgresEngine.from_engine_args(
            url,
            echo=True,
            poolclass=NullPool,
        )
        await aexecute(engine, "SELECT 1")
        await engine.close()

        engine = PostgresEngine.from_engine_args(
            URL.create("postgresql+asyncpg", user, password, host, port, db_name)
        )
        await aexecute(engine, "SELECT 1")
        await engine.close()

    async def test_from_engine_args_url_error(
        self,
        db_name,
        user,
        password,
    ):
        port = "5432"
        url = f"postgresql+asyncpg://{user}:{password}@{host}:{port}/{db_name}"
        with pytest.raises(TypeError):
            engine = PostgresEngine.from_engine_args(url, random=False)
        with pytest.raises(ValueError):
            PostgresEngine.from_engine_args(
                f"postgresql+pg8000://{user}:{password}@{host}:{port}/{db_name}",
            )
        with pytest.raises(ValueError):
            PostgresEngine.from_engine_args(
                URL.create("postgresql+pg8000", user, password, host, port, db_name)
            )

    async def test_column(self, engine):
        with pytest.raises(ValueError):
            Column("test", VARCHAR)
        with pytest.raises(ValueError):
            Column(1, "INTEGER")

    async def test_iam_account_override(
        self,
        db_project,
        db_instance,
        db_region,
        db_name,
        iam_account,
        engine,
    ):
        engine = await PostgresEngine.afrom_instance(
            project_id=db_project,
            instance=db_instance,
            region=db_region,
            database=db_name,
            iam_account_email=iam_account,
        )
        assert engine
        await aexecute(engine, "SELECT 1")
        await engine.close()
        await engine._connector.close()

    async def test_ainit_checkpoints_table(self, engine):
        custom_table_name = "test_checkpoints_table"
        await aexecute(engine, f'DROP TABLE IF EXISTS "{custom_table_name}"')
        await engine.ainit_checkpoint_table(
            schema_name="public", checkpoints_table_name=custom_table_name
        )
        stmt = f"SELECT column_name, data_type FROM information_schema.columns WHERE table_name = '{custom_table_name}';"
        results = await afetch(engine, stmt)

        expected = [
            {"column_name": "thread_id", "data_type": "text"},
            {"column_name": "checkpoint_ns", "data_type": "text"},
            {"column_name": "checkpoint_id", "data_type": "text"},
            {"column_name": "parent_checkpoint_id", "data_type": "text"},
            {"column_name": "type", "data_type": "text"},
            {"column_name": "checkpoint", "data_type": "jsonb"},
            {"column_name": "metadata", "data_type": "jsonb"},
        ]
        for row in results:
            assert row in expected

    async def test_init_checkpoint_writes_table(self, engine):
        custom_table_name = "test_checkpoint_writes_table"
        await aexecute(engine, f'DROP TABLE IF EXISTS "{custom_table_name}"')

        # Llamar al método correcto `ainit_checkpoint_table`
        await engine.ainit_checkpoint_table(
            schema_name="public", checkpoint_writes_table_name=custom_table_name
        )

        # Verificar que la consulta se haga sobre la tabla personalizada
        stmt = f"SELECT column_name, data_type FROM information_schema.columns WHERE table_name = '{custom_table_name}';"
        results = await afetch(engine, stmt)

        expected = [
            {"column_name": "thread_id", "data_type": "text"},
            {"column_name": "checkpoint_ns", "data_type": "text"},
            {"column_name": "checkpoint_id", "data_type": "text"},
            {"column_name": "task_id", "data_type": "text"},
            {"column_name": "idx", "data_type": "integer"},
            {"column_name": "channel", "data_type": "text"},
            {"column_name": "type", "data_type": "text"},
            {"column_name": "blob", "data_type": "bytea"},
        ]
        for row in results:
            assert row in expected

    async def test_ainit_checkpoints_table(self, engine):
        custom_table_name = "test_checkpoints_table"

        await engine.ainit_checkpoint_table(
            schema_name="public", table_name=custom_table_name
        )

        stmt = f"SELECT column_name, data_type FROM information_schema.columns WHERE table_name = '{custom_table_name}';"
        results = await afetch(engine, stmt)

        expected = [
            {"column_name": "thread_id", "data_type": "text"},
            {"column_name": "checkpoint_ns", "data_type": "text"},
            {"column_name": "checkpoint_id", "data_type": "text"},
            {"column_name": "parent_checkpoint_id", "data_type": "text"},
            {"column_name": "type", "data_type": "text"},
            {"column_name": "checkpoint", "data_type": "jsonb"},
            {"column_name": "metadata", "data_type": "jsonb"},
        ]
        for row in results:
            assert row in expected

    async def test_init_checkpoint_writes_table(self, engine):
        custom_table_name = "test_checkpoint_writes_table"

        # Call the correct function init_checkpoint_table.
        await engine.ainit_checkpoint_table(
            schema_name="public", writes_table_name=custom_table_name
        )

        # Verify that the query is executed on the custom table.
        stmt = f"SELECT column_name, data_type FROM information_schema.columns WHERE table_name = '{custom_table_name}';"
        results = await afetch(engine, stmt)

        expected = [
            {"column_name": "thread_id", "data_type": "text"},
            {"column_name": "checkpoint_ns", "data_type": "text"},
            {"column_name": "checkpoint_id", "data_type": "text"},
            {"column_name": "task_id", "data_type": "text"},
            {"column_name": "idx", "data_type": "integer"},
            {"column_name": "channel", "data_type": "text"},
            {"column_name": "type", "data_type": "text"},
            {"column_name": "blob", "data_type": "bytea"},
        ]
        for row in results:
            assert row in expected


@pytest.mark.asyncio(scope="module")
class TestEngineSync:
    @pytest.fixture(scope="module")
    def db_project(self) -> str:
        return get_env_var("PROJECT_ID", "project id for google cloud")

    @pytest.fixture(scope="module")
    def db_region(self) -> str:
        return get_env_var("REGION", "region for cloud sql instance")

    @pytest.fixture(scope="module")
    def db_instance(self) -> str:
        return get_env_var("INSTANCE_ID", "instance for cloud sql")

    @pytest.fixture(scope="module")
    def db_name(self) -> str:
        return get_env_var("DATABASE_ID", "instance for cloud sql")

    @pytest.fixture(scope="module")
    def user(self) -> str:
        return get_env_var("DB_USER", "database user for cloud sql")

    @pytest.fixture(scope="module")
    def password(self) -> str:
        return get_env_var("DB_PASSWORD", "database password for cloud sql")

    @pytest.fixture(scope="module")
    def iam_account(self) -> str:
        return get_env_var("IAM_ACCOUNT", "Cloud SQL IAM account email")

    @pytest_asyncio.fixture(scope="class")
    async def engine(self, db_project, db_region, db_instance, db_name):
        engine = PostgresEngine.from_instance(
            project_id=db_project,
            instance=db_instance,
            region=db_region,
            database=db_name,
        )
        yield engine
        await aexecute(engine, f'DROP TABLE "{CUSTOM_TABLE_SYNC}"')
        await aexecute(engine, f'DROP TABLE "{DEFAULT_TABLE_SYNC}"')
        await aexecute(engine, f'DROP TABLE "{INT_ID_CUSTOM_TABLE_SYNC}"')
        await engine.close()

    async def test_init_table(self, engine):
        engine.init_vectorstore_table(DEFAULT_TABLE_SYNC, VECTOR_SIZE)
        id = str(uuid.uuid4())
        content = "coffee"
        embedding = await embeddings_service.aembed_query(content)
        stmt = f"INSERT INTO {DEFAULT_TABLE_SYNC} (langchain_id, content, embedding) VALUES ('{id}', '{content}','{embedding}');"
        await aexecute(engine, stmt)

    async def test_init_table_custom(self, engine):
        engine.init_vectorstore_table(
            CUSTOM_TABLE_SYNC,
            VECTOR_SIZE,
            id_column="uuid",
            content_column="my-content",
            embedding_column="my_embedding",
            metadata_columns=[Column("page", "TEXT"), Column("source", "TEXT")],
            store_metadata=True,
        )
        stmt = f"SELECT column_name, data_type FROM information_schema.columns WHERE table_name = '{CUSTOM_TABLE_SYNC}';"
        results = await afetch(engine, stmt)
        expected = [
            {"column_name": "uuid", "data_type": "uuid"},
            {"column_name": "my_embedding", "data_type": "USER-DEFINED"},
            {"column_name": "langchain_metadata", "data_type": "json"},
            {"column_name": "my-content", "data_type": "text"},
            {"column_name": "page", "data_type": "text"},
            {"column_name": "source", "data_type": "text"},
        ]
        for row in results:
            assert row in expected

    async def test_init_table_with_int_id(self, engine):
        engine.init_vectorstore_table(
            INT_ID_CUSTOM_TABLE_SYNC,
            VECTOR_SIZE,
            id_column=Column(name="integer_id", data_type="INTEGER", nullable=False),
            content_column="my-content",
            embedding_column="my_embedding",
            metadata_columns=[Column("page", "TEXT"), Column("source", "TEXT")],
            store_metadata=True,
        )
        stmt = f"SELECT column_name, data_type FROM information_schema.columns WHERE table_name = '{INT_ID_CUSTOM_TABLE_SYNC}';"
        results = await afetch(engine, stmt)
        expected = [
            {"column_name": "integer_id", "data_type": "integer"},
            {"column_name": "my_embedding", "data_type": "USER-DEFINED"},
            {"column_name": "langchain_metadata", "data_type": "json"},
            {"column_name": "my-content", "data_type": "text"},
            {"column_name": "page", "data_type": "text"},
            {"column_name": "source", "data_type": "text"},
        ]
        for row in results:
            assert row in expected

    async def test_password(
        self,
        db_project,
        db_region,
        db_instance,
        db_name,
        user,
        password,
    ):
        PostgresEngine._connector = None
        engine = PostgresEngine.from_instance(
            project_id=db_project,
            instance=db_instance,
            region=db_region,
            database=db_name,
            user=user,
            password=password,
            quota_project=db_project,
        )
        assert engine
        await aexecute(engine, "SELECT 1")
        PostgresEngine._connector = None
        await engine.close()

    async def test_engine_constructor_key(
        self,
        engine,
    ):
        key = object()
        with pytest.raises(Exception):
            PostgresEngine(key, engine)

    async def test_iam_account_override(
        self,
        db_project,
        db_instance,
        db_region,
        db_name,
        iam_account,
        engine,
    ):
        engine = PostgresEngine.from_instance(
            project_id=db_project,
            instance=db_instance,
            region=db_region,
            database=db_name,
            iam_account_email=iam_account,
        )
        assert engine
        await aexecute(engine, "SELECT 1")
        await engine.close()

<<<<<<< HEAD
    def test_init_checkpoints_table(self, engine):
        custom_table_name = "test_checkpoints_table"
        aexecute(engine, f'DROP TABLE IF EXISTS "{custom_table_name}"')

        # Llamar a la función correcta `init_checkpoint_table`
        engine.init_checkpoint_table(
            schema_name="public", checkpoints_table_name=custom_table_name
        )

        # Verificar que la consulta se haga sobre la tabla personalizada
        stmt = f"SELECT column_name, data_type FROM information_schema.columns WHERE table_name = '{custom_table_name}';"
        results = afetch(engine, stmt)
=======
    async def test_init_checkpoints_table(self, engine):
        custom_table_name = "test_checkpoints_table"

        # Call the correct function init_checkpoint_table.
        engine.init_checkpoint_table(schema_name="public", table_name=custom_table_name)

        # Verify that the query is executed on the custom table.
        stmt = f"SELECT column_name, data_type FROM information_schema.columns WHERE table_name = '{custom_table_name}';"
        results = await afetch(engine, stmt)
>>>>>>> 8d5c50b5

        expected = [
            {"column_name": "thread_id", "data_type": "text"},
            {"column_name": "checkpoint_ns", "data_type": "text"},
            {"column_name": "checkpoint_id", "data_type": "text"},
            {"column_name": "parent_checkpoint_id", "data_type": "text"},
            {"column_name": "type", "data_type": "text"},
            {"column_name": "checkpoint", "data_type": "jsonb"},
            {"column_name": "metadata", "data_type": "jsonb"},
        ]
        for row in results:
            assert row in expected

<<<<<<< HEAD
    def test_init_checkpoint_writes_table(self, engine):
        custom_table_name = "test_checkpoint_writes_table"
        aexecute(engine, f'DROP TABLE IF EXISTS "{custom_table_name}"')

        # Llamar a la función correcta `init_checkpoint_table`
        engine.init_checkpoint_table(
            schema_name="public", checkpoint_writes_table_name=custom_table_name
        )

        # Verificar que la consulta se haga sobre la tabla personalizada
        stmt = f"SELECT column_name, data_type FROM information_schema.columns WHERE table_name = '{custom_table_name}';"
        results = afetch(engine, stmt)
=======
    async def test_init_checkpoint_writes_table(self, engine):
        custom_table_name = "test_checkpoint_writes_table"

        # Call the correct function init_checkpoint_table.
        engine.init_checkpoint_table(
            schema_name="public", writes_table_name=custom_table_name
        )

        # Verify that the query is executed on the custom table.
        stmt = f"SELECT column_name, data_type FROM information_schema.columns WHERE table_name = '{custom_table_name}';"
        results = await afetch(engine, stmt)
>>>>>>> 8d5c50b5

        expected = [
            {"column_name": "thread_id", "data_type": "text"},
            {"column_name": "checkpoint_ns", "data_type": "text"},
            {"column_name": "checkpoint_id", "data_type": "text"},
            {"column_name": "task_id", "data_type": "text"},
            {"column_name": "idx", "data_type": "integer"},
            {"column_name": "channel", "data_type": "text"},
            {"column_name": "type", "data_type": "text"},
            {"column_name": "blob", "data_type": "bytea"},
        ]
        for row in results:
            assert row in expected<|MERGE_RESOLUTION|>--- conflicted
+++ resolved
@@ -125,7 +125,6 @@
         await aexecute(engine, f'DROP TABLE "{DEFAULT_TABLE}"')
         await aexecute(engine, f'DROP TABLE "{INT_ID_CUSTOM_TABLE}"')
         await engine.close()
-        await engine._connector.close()
 
     async def test_engine_args(self, engine):
         assert "Pool size: 3" in engine._pool.pool.status()
@@ -205,7 +204,6 @@
         assert engine
         await aexecute(engine, "SELECT 1")
         PostgresEngine._connector = None
-        await engine.close()
 
     async def test_from_engine(
         self,
@@ -305,101 +303,6 @@
         assert engine
         await aexecute(engine, "SELECT 1")
         await engine.close()
-        await engine._connector.close()
-
-    async def test_ainit_checkpoints_table(self, engine):
-        custom_table_name = "test_checkpoints_table"
-        await aexecute(engine, f'DROP TABLE IF EXISTS "{custom_table_name}"')
-        await engine.ainit_checkpoint_table(
-            schema_name="public", checkpoints_table_name=custom_table_name
-        )
-        stmt = f"SELECT column_name, data_type FROM information_schema.columns WHERE table_name = '{custom_table_name}';"
-        results = await afetch(engine, stmt)
-
-        expected = [
-            {"column_name": "thread_id", "data_type": "text"},
-            {"column_name": "checkpoint_ns", "data_type": "text"},
-            {"column_name": "checkpoint_id", "data_type": "text"},
-            {"column_name": "parent_checkpoint_id", "data_type": "text"},
-            {"column_name": "type", "data_type": "text"},
-            {"column_name": "checkpoint", "data_type": "jsonb"},
-            {"column_name": "metadata", "data_type": "jsonb"},
-        ]
-        for row in results:
-            assert row in expected
-
-    async def test_init_checkpoint_writes_table(self, engine):
-        custom_table_name = "test_checkpoint_writes_table"
-        await aexecute(engine, f'DROP TABLE IF EXISTS "{custom_table_name}"')
-
-        # Llamar al método correcto `ainit_checkpoint_table`
-        await engine.ainit_checkpoint_table(
-            schema_name="public", checkpoint_writes_table_name=custom_table_name
-        )
-
-        # Verificar que la consulta se haga sobre la tabla personalizada
-        stmt = f"SELECT column_name, data_type FROM information_schema.columns WHERE table_name = '{custom_table_name}';"
-        results = await afetch(engine, stmt)
-
-        expected = [
-            {"column_name": "thread_id", "data_type": "text"},
-            {"column_name": "checkpoint_ns", "data_type": "text"},
-            {"column_name": "checkpoint_id", "data_type": "text"},
-            {"column_name": "task_id", "data_type": "text"},
-            {"column_name": "idx", "data_type": "integer"},
-            {"column_name": "channel", "data_type": "text"},
-            {"column_name": "type", "data_type": "text"},
-            {"column_name": "blob", "data_type": "bytea"},
-        ]
-        for row in results:
-            assert row in expected
-
-    async def test_ainit_checkpoints_table(self, engine):
-        custom_table_name = "test_checkpoints_table"
-
-        await engine.ainit_checkpoint_table(
-            schema_name="public", table_name=custom_table_name
-        )
-
-        stmt = f"SELECT column_name, data_type FROM information_schema.columns WHERE table_name = '{custom_table_name}';"
-        results = await afetch(engine, stmt)
-
-        expected = [
-            {"column_name": "thread_id", "data_type": "text"},
-            {"column_name": "checkpoint_ns", "data_type": "text"},
-            {"column_name": "checkpoint_id", "data_type": "text"},
-            {"column_name": "parent_checkpoint_id", "data_type": "text"},
-            {"column_name": "type", "data_type": "text"},
-            {"column_name": "checkpoint", "data_type": "jsonb"},
-            {"column_name": "metadata", "data_type": "jsonb"},
-        ]
-        for row in results:
-            assert row in expected
-
-    async def test_init_checkpoint_writes_table(self, engine):
-        custom_table_name = "test_checkpoint_writes_table"
-
-        # Call the correct function init_checkpoint_table.
-        await engine.ainit_checkpoint_table(
-            schema_name="public", writes_table_name=custom_table_name
-        )
-
-        # Verify that the query is executed on the custom table.
-        stmt = f"SELECT column_name, data_type FROM information_schema.columns WHERE table_name = '{custom_table_name}';"
-        results = await afetch(engine, stmt)
-
-        expected = [
-            {"column_name": "thread_id", "data_type": "text"},
-            {"column_name": "checkpoint_ns", "data_type": "text"},
-            {"column_name": "checkpoint_id", "data_type": "text"},
-            {"column_name": "task_id", "data_type": "text"},
-            {"column_name": "idx", "data_type": "integer"},
-            {"column_name": "channel", "data_type": "text"},
-            {"column_name": "type", "data_type": "text"},
-            {"column_name": "blob", "data_type": "bytea"},
-        ]
-        for row in results:
-            assert row in expected
 
 
 @pytest.mark.asyncio(scope="module")
@@ -522,7 +425,6 @@
         assert engine
         await aexecute(engine, "SELECT 1")
         PostgresEngine._connector = None
-        await engine.close()
 
     async def test_engine_constructor_key(
         self,
@@ -552,20 +454,6 @@
         await aexecute(engine, "SELECT 1")
         await engine.close()
 
-<<<<<<< HEAD
-    def test_init_checkpoints_table(self, engine):
-        custom_table_name = "test_checkpoints_table"
-        aexecute(engine, f'DROP TABLE IF EXISTS "{custom_table_name}"')
-
-        # Llamar a la función correcta `init_checkpoint_table`
-        engine.init_checkpoint_table(
-            schema_name="public", checkpoints_table_name=custom_table_name
-        )
-
-        # Verificar que la consulta se haga sobre la tabla personalizada
-        stmt = f"SELECT column_name, data_type FROM information_schema.columns WHERE table_name = '{custom_table_name}';"
-        results = afetch(engine, stmt)
-=======
     async def test_init_checkpoints_table(self, engine):
         custom_table_name = "test_checkpoints_table"
 
@@ -575,7 +463,6 @@
         # Verify that the query is executed on the custom table.
         stmt = f"SELECT column_name, data_type FROM information_schema.columns WHERE table_name = '{custom_table_name}';"
         results = await afetch(engine, stmt)
->>>>>>> 8d5c50b5
 
         expected = [
             {"column_name": "thread_id", "data_type": "text"},
@@ -589,20 +476,6 @@
         for row in results:
             assert row in expected
 
-<<<<<<< HEAD
-    def test_init_checkpoint_writes_table(self, engine):
-        custom_table_name = "test_checkpoint_writes_table"
-        aexecute(engine, f'DROP TABLE IF EXISTS "{custom_table_name}"')
-
-        # Llamar a la función correcta `init_checkpoint_table`
-        engine.init_checkpoint_table(
-            schema_name="public", checkpoint_writes_table_name=custom_table_name
-        )
-
-        # Verificar que la consulta se haga sobre la tabla personalizada
-        stmt = f"SELECT column_name, data_type FROM information_schema.columns WHERE table_name = '{custom_table_name}';"
-        results = afetch(engine, stmt)
-=======
     async def test_init_checkpoint_writes_table(self, engine):
         custom_table_name = "test_checkpoint_writes_table"
 
@@ -614,7 +487,6 @@
         # Verify that the query is executed on the custom table.
         stmt = f"SELECT column_name, data_type FROM information_schema.columns WHERE table_name = '{custom_table_name}';"
         results = await afetch(engine, stmt)
->>>>>>> 8d5c50b5
 
         expected = [
             {"column_name": "thread_id", "data_type": "text"},
