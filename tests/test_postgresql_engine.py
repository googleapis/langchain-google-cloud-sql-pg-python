--- conflicted
+++ resolved
@@ -122,14 +122,8 @@
             database=db_name,
         )
         assert engine
-<<<<<<< HEAD
-
-    async def test_column(self, engine):
-        with pytest.raises(ValueError):
-            Column("test", VARCHAR)
-=======
         engine.run_as_sync(engine._aexecute("SELECT 1"))
-
+        
     def test_password(
         self,
         db_project,
@@ -151,4 +145,7 @@
         assert engine
         engine.run_as_sync(engine._aexecute("SELECT 1"))
         PostgreSQLEngine._connector = None
->>>>>>> 87099ddf
+
+    async def test_column(self, engine):
+        with pytest.raises(ValueError):
+            Column("test", VARCHAR)
